--- conflicted
+++ resolved
@@ -3349,24 +3349,11 @@
             (update accounts acct { "balance": (+ bal amt) }))))
       |]
 
-    -- checking a pact with only one step
-    -- Note: there is a vestigial rollback step here. something should probably
-    -- disallow this, but it's not exactly clear what stage should be
-    -- responsible.
-<<<<<<< HEAD
     expectVerified [text|
       (defpact payment ()
         @model [ (property (= (column-delta accounts 'balance) 0)) ]
-        (step-with-rollback "foo" "bar"))
+        (step "foo"))
       |]
-=======
-    let code6 = [text|
-          (defpact payment ()
-            @model [ (property (= (column-delta accounts 'balance) 0)) ]
-            (step "foo" ))
-          |]
-    expectVerified code6
->>>>>>> 68729361
 
     expectVerified [text|
       (defschema schema-pact-id pact-id:integer)
