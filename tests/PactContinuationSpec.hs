--- conflicted
+++ resolved
@@ -26,7 +26,7 @@
 
 makeExecCmd :: SomeKeyPair -> String -> IO (Command Text)
 makeExecCmd keyPairs code =
-  mkExec code (object ["admin-keyset" .= [getPublicKeyBS keyPairs]]) Nothing [keyPairs] Nothing
+  mkExec code (object ["admin-keyset" .= [getPublicKeyBS keyPairs]]) def [keyPairs] Nothing
 
 spec :: Spec
 spec = describe "pacts in dev server" $ do
@@ -44,16 +44,8 @@
     adminKeys <- genKeys
     let makeExecCmdWith = makeExecCmd adminKeys
 
-<<<<<<< HEAD
     moduleCmd <- makeExecCmdWith (T.unpack (threeStepPactCode "nestedPact"))
     nestedExecPactCmd <- makeExecCmdWith ("(nestedPact.tester)" ++ " (nestedPact.tester)")
-=======
-    moduleCmd <- mkExec (T.unpack (threeStepPactCode "nestedPact"))
-                 (object ["admin-keyset" .= [_kpPublic adminKeys]])
-                 def [adminKeys] (Just "test1")
-    nestedExecPactCmd <- mkExec ("(nestedPact.tester)" ++ " (nestedPact.tester)")
-                         Null def [adminKeys] (Just "test2")
->>>>>>> 3ac9a6d0
     allResults <- runAll opts [moduleCmd, nestedExecPactCmd]
 
     let allChecks = [makeCheck moduleCmd False Nothing,
@@ -103,20 +95,10 @@
   adminKeys <- genKeys
   let makeExecCmdWith = makeExecCmd adminKeys
 
-<<<<<<< HEAD
   moduleCmd       <- makeExecCmdWith (T.unpack (threeStepPactCode moduleName))
   executePactCmd  <- makeExecCmdWith ("(" ++ moduleName ++ ".tester)")
-  contNextStepCmd <- mkCont (TxId 1) 1 False Null Nothing [adminKeys] (Just "test3")
-  checkStateCmd   <- mkCont (TxId 1) 1 False Null Nothing [adminKeys] (Just "test4")
-=======
-  moduleCmd       <- mkExec (T.unpack (threeStepPactCode moduleName))
-                     (object ["admin-keyset" .= [_kpPublic adminKeys]])
-                     def [adminKeys] (Just "test1")
-  executePactCmd  <- mkExec ("(" ++ moduleName ++ ".tester)")
-                     Null def [adminKeys] (Just "test2")
   contNextStepCmd <- mkCont (TxId 1) 1 False Null def [adminKeys] (Just "test3")
   checkStateCmd   <- mkCont (TxId 1) 1 False Null def [adminKeys] (Just "test4")
->>>>>>> 3ac9a6d0
   allResults      <- runAll opts [moduleCmd, executePactCmd, contNextStepCmd, checkStateCmd]
 
   let moduleCheck       = makeCheck moduleCmd False Nothing
@@ -135,20 +117,10 @@
   adminKeys <- genKeys
   let makeExecCmdWith = makeExecCmd adminKeys
 
-<<<<<<< HEAD
   moduleCmd         <- makeExecCmdWith (T.unpack (threeStepPactCode moduleName))
   executePactCmd    <- makeExecCmdWith ("(" ++ moduleName ++ ".tester)")
-  incorrectStepCmd  <- mkCont (TxId 1) 2 False Null Nothing [adminKeys] (Just "test3")
-  checkStateCmd     <- mkCont (TxId 1) 1 False Null Nothing [adminKeys] (Just "test4")
-=======
-  moduleCmd         <- mkExec (T.unpack (threeStepPactCode moduleName))
-                       (object ["admin-keyset" .= [_kpPublic adminKeys]])
-                       def [adminKeys] (Just "test1")
-  executePactCmd    <- mkExec ("(" ++ moduleName ++ ".tester)")
-                       Null def [adminKeys] (Just "test2")
   incorrectStepCmd  <- mkCont (TxId 1) 2 False Null def [adminKeys] (Just "test3")
   checkStateCmd     <- mkCont (TxId 1) 1 False Null def [adminKeys] (Just "test4")
->>>>>>> 3ac9a6d0
   allResults        <- runAll opts [moduleCmd, executePactCmd, incorrectStepCmd, checkStateCmd]
 
   let moduleCheck        = makeCheck moduleCmd False Nothing
@@ -167,22 +139,11 @@
   adminKeys <- genKeys
   let makeExecCmdWith = makeExecCmd adminKeys
 
-<<<<<<< HEAD
   moduleCmd        <- makeExecCmdWith (T.unpack (threeStepPactCode moduleName))
   executePactCmd   <- makeExecCmdWith ("(" ++ moduleName ++ ".tester)")
-  contNextStep1Cmd <- mkCont (TxId 1) 1 False Null Nothing [adminKeys] (Just "test3")
-  contNextStep2Cmd <- mkCont (TxId 1) 2 False Null Nothing [adminKeys] (Just "test4")
-  checkStateCmd    <- mkCont (TxId 1) 3 False Null Nothing [adminKeys] (Just "test5")
-=======
-  moduleCmd        <- mkExec (T.unpack (threeStepPactCode moduleName))
-                      (object ["admin-keyset" .= [_kpPublic adminKeys]])
-                      def [adminKeys] (Just "test1")
-  executePactCmd   <- mkExec ("(" ++ moduleName ++ ".tester)")
-                      Null def [adminKeys] (Just "test2")
   contNextStep1Cmd <- mkCont (TxId 1) 1 False Null def [adminKeys] (Just "test3")
   contNextStep2Cmd <- mkCont (TxId 1) 2 False Null def [adminKeys] (Just "test4")
   checkStateCmd    <- mkCont (TxId 1) 3 False Null def [adminKeys] (Just "test5")
->>>>>>> 3ac9a6d0
   allResults       <- runAll opts [moduleCmd, executePactCmd, contNextStep1Cmd,
                               contNextStep2Cmd, checkStateCmd]
 
@@ -204,20 +165,10 @@
   adminKeys <- genKeys
   let makeExecCmdWith = makeExecCmd adminKeys
 
-<<<<<<< HEAD
   moduleCmd        <- makeExecCmdWith (T.unpack (errorStepPactCode moduleName))
   executePactCmd   <- makeExecCmdWith ("(" ++ moduleName ++ ".tester)")
-  contErrStepCmd   <- mkCont (TxId 1) 1 False Null Nothing [adminKeys] (Just "test3")
-  checkStateCmd    <- mkCont (TxId 1) 2 False Null Nothing [adminKeys] (Just "test4")
-=======
-  moduleCmd        <- mkExec (T.unpack (errorStepPactCode moduleName))
-                      (object ["admin-keyset" .= [_kpPublic adminKeys]])
-                      def [adminKeys] (Just "test1")
-  executePactCmd   <- mkExec ("(" ++ moduleName ++ ".tester)")
-                      Null def [adminKeys] (Just "test2")
   contErrStepCmd   <- mkCont (TxId 1) 1 False Null def [adminKeys] (Just "test3")
   checkStateCmd    <- mkCont (TxId 1) 2 False Null def [adminKeys] (Just "test4")
->>>>>>> 3ac9a6d0
   allResults       <- runAll opts [moduleCmd, executePactCmd, contErrStepCmd, checkStateCmd]
 
   let moduleCheck        = makeCheck moduleCmd False Nothing
@@ -256,25 +207,13 @@
 testCorrectRollbackStep opts = do
   let moduleName = "testCorrectRollbackStep"
   adminKeys <- genKeys
-<<<<<<< HEAD
   let makeExecCmdWith = makeExecCmd adminKeys
   
   moduleCmd       <- makeExecCmdWith (T.unpack (pactWithRollbackCode moduleName))
   executePactCmd  <- makeExecCmdWith ("(" ++ moduleName ++ ".tester)")
-  contNextStepCmd <- mkCont (TxId 1) 1 False Null Nothing [adminKeys] (Just "test3")
-  rollbackStepCmd <- mkCont (TxId 1) 1 True Null Nothing [adminKeys] (Just "test4") -- rollback = True
-  checkStateCmd   <- mkCont (TxId 1) 2 False Null Nothing [adminKeys] (Just "test5")
-=======
-
-  moduleCmd       <- mkExec (T.unpack (pactWithRollbackCode moduleName))
-                     (object ["admin-keyset" .= [_kpPublic adminKeys]])
-                     def [adminKeys] (Just "test1")
-  executePactCmd  <- mkExec ("(" ++ moduleName ++ ".tester)")
-                     Null def [adminKeys] (Just "test2")
   contNextStepCmd <- mkCont (TxId 1) 1 False Null def [adminKeys] (Just "test3")
   rollbackStepCmd <- mkCont (TxId 1) 1 True Null def [adminKeys] (Just "test4") -- rollback = True
   checkStateCmd   <- mkCont (TxId 1) 2 False Null def [adminKeys] (Just "test5")
->>>>>>> 3ac9a6d0
   allResults      <- runAll opts [moduleCmd, executePactCmd, contNextStepCmd,
                              rollbackStepCmd, checkStateCmd]
 
@@ -294,25 +233,13 @@
 testIncorrectRollbackStep opts = do
   let moduleName = "testIncorrectRollbackStep"
   adminKeys <- genKeys
-<<<<<<< HEAD
   let makeExecCmdWith = makeExecCmd adminKeys
   
   moduleCmd       <- makeExecCmdWith (T.unpack (pactWithRollbackCode moduleName))
   executePactCmd  <- makeExecCmdWith ("(" ++ moduleName ++ ".tester)")
-  contNextStepCmd <- mkCont (TxId 1) 1 False Null Nothing [adminKeys] (Just "test3")
-  incorrectRbCmd  <- mkCont (TxId 1) 2 True Null Nothing [adminKeys] (Just "test4")
-  checkStateCmd   <- mkCont (TxId 1) 2 False Null Nothing [adminKeys] (Just "test5")
-=======
-
-  moduleCmd       <- mkExec (T.unpack (pactWithRollbackCode moduleName))
-                     (object ["admin-keyset" .= [_kpPublic adminKeys]])
-                     def [adminKeys] (Just "test1")
-  executePactCmd  <- mkExec ("(" ++ moduleName ++ ".tester)")
-                     Null def [adminKeys] (Just "test2")
   contNextStepCmd <- mkCont (TxId 1) 1 False Null def [adminKeys] (Just "test3")
   incorrectRbCmd  <- mkCont (TxId 1) 2 True Null def [adminKeys] (Just "test4")
   checkStateCmd   <- mkCont (TxId 1) 2 False Null def [adminKeys] (Just "test5")
->>>>>>> 3ac9a6d0
   allResults      <- runAll opts [moduleCmd, executePactCmd, contNextStepCmd,
                              incorrectRbCmd, checkStateCmd]
 
@@ -334,22 +261,11 @@
   adminKeys <- genKeys
   let makeExecCmdWith = makeExecCmd adminKeys
 
-<<<<<<< HEAD
   moduleCmd        <- makeExecCmdWith (T.unpack (pactWithRollbackErrCode moduleName))
   executePactCmd   <- makeExecCmdWith ("(" ++ moduleName ++ ".tester)")
-  contNextStepCmd  <- mkCont (TxId 1) 1 False Null Nothing [adminKeys] (Just "test3")
-  rollbackErrCmd   <- mkCont (TxId 1) 1 True Null Nothing [adminKeys] (Just "test4")
-  checkStateCmd    <- mkCont (TxId 1) 2 False Null Nothing [adminKeys] (Just "test5")
-=======
-  moduleCmd        <- mkExec (T.unpack (pactWithRollbackErrCode moduleName))
-                      (object ["admin-keyset" .= [_kpPublic adminKeys]])
-                      def [adminKeys] (Just "test1")
-  executePactCmd   <- mkExec ("(" ++ moduleName ++ ".tester)")
-                      Null def [adminKeys] (Just "test2")
   contNextStepCmd  <- mkCont (TxId 1) 1 False Null def [adminKeys] (Just "test3")
   rollbackErrCmd   <- mkCont (TxId 1) 1 True Null def [adminKeys] (Just "test4")
   checkStateCmd    <- mkCont (TxId 1) 2 False Null def [adminKeys] (Just "test5")
->>>>>>> 3ac9a6d0
   allResults       <- runAll opts [moduleCmd, executePactCmd, contNextStepCmd,
                               rollbackErrCmd, checkStateCmd]
 
@@ -370,22 +286,11 @@
   adminKeys <- genKeys
   let makeExecCmdWith = makeExecCmd adminKeys
 
-<<<<<<< HEAD
   moduleCmd        <- makeExecCmdWith (T.unpack (threeStepPactCode moduleName))
   executePactCmd   <- makeExecCmdWith ("(" ++ moduleName ++ ".tester)")
-  contNextStepCmd  <- mkCont (TxId 1) 1 False Null Nothing [adminKeys] (Just "test3")
-  noRollbackCmd    <- mkCont (TxId 1) 1 True Null Nothing [adminKeys] (Just "test4")
-  checkStateCmd    <- mkCont (TxId 1) 2 False Null Nothing [adminKeys] (Just "test5")
-=======
-  moduleCmd        <- mkExec (T.unpack (threeStepPactCode moduleName))
-                      (object ["admin-keyset" .= [_kpPublic adminKeys]])
-                      def [adminKeys] (Just "test1")
-  executePactCmd   <- mkExec ("(" ++ moduleName ++ ".tester)")
-                      Null def [adminKeys] (Just "test2")
   contNextStepCmd  <- mkCont (TxId 1) 1 False Null def [adminKeys] (Just "test3")
   noRollbackCmd    <- mkCont (TxId 1) 1 True Null def [adminKeys] (Just "test4")
   checkStateCmd    <- mkCont (TxId 1) 2 False Null def [adminKeys] (Just "test5")
->>>>>>> 3ac9a6d0
   allResults       <- runAll opts [moduleCmd, executePactCmd, contNextStepCmd,
                               noRollbackCmd, checkStateCmd]
 
@@ -424,23 +329,12 @@
   adminKeys <- genKeys
   let makeExecCmdWith = makeExecCmd adminKeys
 
-<<<<<<< HEAD
   moduleCmd          <- makeExecCmdWith (T.unpack (pactWithYield moduleName))
   executePactCmd     <- makeExecCmdWith ("(" ++ moduleName ++ ".tester \"testing\")")
                         -- pact takes an input                 
-  resumeAndYieldCmd  <- mkCont (TxId 1) 1 False Null Nothing [adminKeys] (Just "test3")
-  resumeOnlyCmd      <- mkCont (TxId 1) 2 False Null Nothing [adminKeys] (Just "test4")
-  checkStateCmd      <- mkCont (TxId 1) 3 False Null Nothing [adminKeys] (Just "test5")
-=======
-  moduleCmd          <- mkExec (T.unpack (pactWithYield moduleName))
-                        (object ["admin-keyset" .= [_kpPublic adminKeys]])
-                        def [adminKeys] (Just "test1")
-  executePactCmd <- mkExec ("(" ++ moduleName ++ ".tester \"testing\")") -- pact takes an input
-                        Null def [adminKeys] (Just "test2")
   resumeAndYieldCmd  <- mkCont (TxId 1) 1 False Null def [adminKeys] (Just "test3")
   resumeOnlyCmd      <- mkCont (TxId 1) 2 False Null def [adminKeys] (Just "test4")
   checkStateCmd      <- mkCont (TxId 1) 3 False Null def [adminKeys] (Just "test5")
->>>>>>> 3ac9a6d0
   allResults         <- runAll opts [moduleCmd, executePactCmd, resumeAndYieldCmd,
                                 resumeOnlyCmd, checkStateCmd]
 
@@ -462,22 +356,11 @@
   adminKeys <- genKeys
   let makeExecCmdWith = makeExecCmd adminKeys
 
-<<<<<<< HEAD
   moduleCmd      <- makeExecCmdWith (T.unpack (pactWithYieldErr moduleName))
   executePactCmd <- makeExecCmdWith ("(" ++ moduleName ++ ".tester \"testing\")") -- pact takes an input
-  noYieldStepCmd <- mkCont (TxId 1) 1 False Null Nothing [adminKeys] (Just "test3")
-  resumeErrCmd   <- mkCont (TxId 1) 2 False Null Nothing [adminKeys] (Just "test3")
-  checkStateCmd  <- mkCont (TxId 1) 1 False Null Nothing [adminKeys] (Just "test5")
-=======
-  moduleCmd      <- mkExec (T.unpack (pactWithYieldErr moduleName))
-                    (object ["admin-keyset" .= [_kpPublic adminKeys]])
-                    def [adminKeys] (Just "test1")
-  executePactCmd <- mkExec ("(" ++ moduleName ++ ".tester \"testing\")") -- pact takes an input
-                    Null def [adminKeys] (Just "test2")
   noYieldStepCmd <- mkCont (TxId 1) 1 False Null def [adminKeys] (Just "test3")
   resumeErrCmd   <- mkCont (TxId 1) 2 False Null def [adminKeys] (Just "test3")
   checkStateCmd  <- mkCont (TxId 1) 1 False Null def [adminKeys] (Just "test5")
->>>>>>> 3ac9a6d0
   allResults     <- runAll opts [moduleCmd, executePactCmd, noYieldStepCmd,
                            resumeErrCmd, checkStateCmd]
 
@@ -499,22 +382,11 @@
   adminKeys <- genKeys
   let makeExecCmdWith = makeExecCmd adminKeys
 
-<<<<<<< HEAD
   moduleCmd        <- makeExecCmdWith (T.unpack (pactWithSameNameYield moduleName))
   executePactCmd   <- makeExecCmdWith ("(" ++ moduleName ++ ".tester)")
-  yieldSameKeyCmd  <- mkCont (TxId 1) 1 False Null Nothing [adminKeys] (Just "test3")
-  resumeStepCmd    <- mkCont (TxId 1) 2 False Null Nothing [adminKeys] (Just "test4")
-  checkStateCmd    <- mkCont (TxId 1) 3 False Null Nothing [adminKeys] (Just "test5")
-=======
-  moduleCmd        <- mkExec (T.unpack (pactWithSameNameYield moduleName))
-                        (object ["admin-keyset" .= [_kpPublic adminKeys]])
-                        def [adminKeys] (Just "test1")
-  executePactCmd   <- mkExec ("(" ++ moduleName ++ ".tester)")
-                        Null def [adminKeys] (Just "test2")
   yieldSameKeyCmd  <- mkCont (TxId 1) 1 False Null def [adminKeys] (Just "test3")
   resumeStepCmd    <- mkCont (TxId 1) 2 False Null def [adminKeys] (Just "test4")
   checkStateCmd    <- mkCont (TxId 1) 3 False Null def [adminKeys] (Just "test5")
->>>>>>> 3ac9a6d0
   allResults       <- runAll opts [moduleCmd, executePactCmd, yieldSameKeyCmd,
                               resumeStepCmd, checkStateCmd]
 
