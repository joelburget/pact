--- conflicted
+++ resolved
@@ -21,12 +21,7 @@
     where
 
 import Control.Monad
-<<<<<<< HEAD
--- import Control.Monad.IO.Class
 import Prelude hiding (exp)
-=======
-import Prelude
->>>>>>> 8beadcda
 import Bound
 import qualified Data.Map.Strict as M
 import Data.Default
