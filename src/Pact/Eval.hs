--- conflicted
+++ resolved
@@ -714,35 +714,21 @@
 checkUserType partial i ps (TyUser tu@TSchema {..}) = do
   let fields = M.fromList . map (_aName &&& id) $ _tFields
   aps <- forM ps $ \(k,v) -> case k of
-<<<<<<< HEAD
-    TLitString ks -> case M.lookup ks uty of
+    TLitString ks -> case M.lookup ks fields of
       Nothing -> evalError i $ "Invalid field for {" <> pretty _tSchemaName <> "}: " <> pretty ks
       Just a -> return (a,v)
     t -> evalError i $ "Invalid object, non-String key found: " <> pretty t
-  when total $ do
-    let missing = M.difference uty (M.fromList (map (first _aName) aps))
-    unless (M.null missing) $ evalError i $
-      "Missing fields for {" <> pretty _tSchemaName <> "}: " <> pretty (M.elems missing)
-  typecheck aps
-  return $ TySchema TyObject (TyUser tu)
-checkUserType _ i _ t = evalError i $ "Invalid reference in user type: " <> pretty t
-=======
-    TLitString ks -> case M.lookup ks fields of
-      Nothing -> evalError i $ "Invalid field for {" ++ unpack (asString _tSchemaName) ++ "}: " ++ show ks
-      Just a -> return (a,v)
-    t -> evalError i $ "Invalid object, non-String key found: " ++ show t
   let findMissing fs = do
         let missing = M.difference fs (M.fromList (map (first _aName) aps))
         unless (M.null missing) $ evalError i $
-          "Missing fields for {" ++ unpack (asString _tSchemaName) ++ "}: " ++ show (M.elems missing)
+          "Missing fields for {" ++ pretty _tSchemaName ++ "}: " ++ pretty (M.elems missing)
   case partial of
     FullSchema -> findMissing fields
     PartialSchema fs -> findMissing (M.restrictKeys fields fs)
     AnySubschema -> return ()
   typecheck aps
   return $ TySchema TyObject (TyUser tu) partial
-checkUserType _ i _ t = evalError i $ "Invalid reference in user type: " ++ show t
->>>>>>> aa5178e1
+checkUserType _ i _ t = evalError i $ "Invalid reference in user type: " <> pretty t
 
 runPure :: Eval (EnvNoDb e) a -> Eval e a
 runPure action = ask >>= \env -> case _eePurity env of
