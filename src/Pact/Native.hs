{-# LANGUAGE RecordWildCards #-}
{-# LANGUAGE BangPatterns #-}
{-# LANGUAGE RankNTypes #-}
{-# LANGUAGE ScopedTypeVariables #-}
{-# LANGUAGE OverloadedStrings #-}
{-# LANGUAGE FlexibleContexts #-}
{-# LANGUAGE TupleSections #-}
{-# LANGUAGE LambdaCase #-}

-- |
-- Module      :  Pact.Native
-- Copyright   :  (C) 2016 Stuart Popejoy
-- License     :  BSD-style (see the file LICENSE)
-- Maintainer  :  Stuart Popejoy <stuart@kadena.io>
--
-- Pact builtins/standard library.
--

module Pact.Native
    ( natives
    , nativeDefs
    , moduleToMap
    , enforceDef
    , enforceOneDef
    , pactVersionDef
    , formatDef
    , strToIntDef
    , hashDef
    , ifDef
    , readDecimalDef
    , baseStrToInt
    , mapDef
    , foldDef
    , makeListDef
    , reverseDef
    , filterDef
    , sortDef
    , whereDef
    , composeDef
    , lengthDef
    , takeDef
    , dropDef
    , atDef
    ) where

import Control.Lens hiding (parts,Fold,contains)
import Control.Monad
import Control.Monad.Reader (asks)
import Control.Monad.Catch

import Data.Char (isHexDigit, digitToInt)
import Data.Default
import qualified Data.Attoparsec.Text as AP
import Prelude
import qualified Data.HashMap.Strict as M
import qualified Data.Text as T (isInfixOf, length, all, splitOn, null, append, unpack, singleton)
import Safe hiding (atDef)
import Control.Arrow hiding (app)
import Data.Foldable
import Data.Aeson hiding ((.=))
import Data.List
import Data.Function (on)
import Data.ByteString.Lazy (toStrict)
import Data.Text.Encoding
import Text.PrettyPrint.ANSI.Leijen (Pretty(pretty), text)


import Pact.Eval
import Pact.Native.Db
import Pact.Native.Internal
import Pact.Native.Time
import Pact.Native.Ops
import Pact.Native.Keysets
import Pact.Native.Capabilities
import Pact.Types.Runtime
import Pact.Parse
import Pact.Types.Version
import Pact.Types.Hash

-- | All production native modules.
natives :: [NativeModule]
natives = [
  langDefs,
  dbDefs,
  timeDefs,
  opDefs,
  keyDefs,
  capDefs]


-- | Production native modules as a dispatch map.
nativeDefs :: M.HashMap Name Ref
nativeDefs = mconcat $ map moduleToMap natives

moduleToMap :: NativeModule -> M.HashMap Name Ref
moduleToMap = M.fromList . map (((`Name` def) . asString) *** Direct) . snd


lengthDef :: NativeDef
lengthDef = defRNative "length" length' (funType tTyInteger [("x",listA)])
 ["(length [1 2 3])", "(length \"abcdefgh\")", "(length { \"a\": 1, \"b\": 2 })"]
 "Compute length of X, which can be a list, a string, or an object."

listA :: Type n
listA = mkTyVar "a" [TyList (mkTyVar "l" []),TyPrim TyString,TySchema TyObject (mkSchemaVar "o") def]

enforceDef :: NativeDef
enforceDef = defNative "enforce" enforce
  (funType tTyBool [("test",tTyBool),("msg",tTyString)])
  [ExecErrExample "(enforce (!= (+ 2 2) 4) \"Chaos reigns\")"]
  "Fail transaction with MSG if pure expression TEST is false. Otherwise, returns true."
  where

    enforce :: NativeFun e
    enforce i as = runPure $ gasUnreduced i as $ mapM reduce as >>= enforce' i

    enforce' :: RNativeFun e
<<<<<<< HEAD
    enforce' i [TLiteral (LBool b) _,TLitString msg]
        | b = return $ TLiteral (LBool True) def
        | otherwise = failTx (_faInfo i) $ pretty msg
=======
    enforce' i [TLiteral (LBool b') _,TLitString msg]
        | b' = return $ TLiteral (LBool True) def
        | otherwise = failTx (_faInfo i) $ unpack msg
>>>>>>> aa5178e1
    enforce' i as = argsError i as
    {-# INLINE enforce' #-}

enforceOneDef :: NativeDef
enforceOneDef =
  defNative "enforce-one" enforceOne (funType tTyBool [("msg",tTyString),("tests",TyList tTyBool)])
  ["(enforce-one \"Should succeed on second test\" [(enforce false \"Skip me\") (enforce (= (+ 2 2) 4) \"Chaos reigns\")])"]
  "Run TESTS in order (in pure context, plus keyset enforces). If all fail, fail transaction. Short-circuits on first success."
  where

    enforceOne :: NativeFun e
    enforceOne i as@[msg,TList conds _ _] = runReadOnly (_faInfo i) $
      gasUnreduced i as $ do
        msg' <- reduce msg >>= \m -> case m of
          TLitString s -> return s
          _ -> argsError' i as
        let tryCond r@Just {} _ = return r
            tryCond Nothing cond = catch
              (Just <$> reduce cond)
              (\(_ :: SomeException) -> return Nothing)
        r <- foldM tryCond Nothing conds
        case r of
<<<<<<< HEAD
          Nothing -> failTx (_faInfo i) $ pretty msg'
          Just b -> return b
=======
          Nothing -> failTx (_faInfo i) (unpack msg')
          Just b' -> return b'
>>>>>>> aa5178e1
    enforceOne i as = argsError' i as

pactVersionDef :: NativeDef
pactVersionDef = setTopLevelOnly $ defRNative "pact-version"
  (\_ _ -> return $ toTerm pactVersion)
  (funType tTyString [])
  ["(pact-version)"]
  "Obtain current pact build version."


formatDef :: NativeDef
formatDef =
  defRNative "format" format
  (funType tTyString [("template",tTyString),("vars",TyList TyAny)])
  ["(format \"My {} has {}\" [\"dog\" \"fleas\"])"]
  "Interpolate VARS into TEMPLATE using {}."
  where

    format :: RNativeFun e
    format i [TLitString s,TList es _ _] = do
      let parts = T.splitOn "{}" s
          plen = length parts
          rep (TLitString t) = t
          rep t = renderCompactText t
      if plen == 1
      then return $ tStr s
      else if plen - length es > 1
           then evalError' i "format: not enough arguments for template"
           else return $ tStr $
                foldl'
                  (\r (e,t) -> r <> rep e <> t)
                  (head parts)
                  (zip es (tail parts))
    format i as = argsError i as

strToIntDef :: NativeDef
strToIntDef = defRNative "str-to-int" strToInt
  (funType tTyInteger [("str-val", tTyString)] <>
   funType tTyInteger [("base", tTyInteger), ("str-val", tTyString)])
  ["(str-to-int 16 \"abcdef123456\")", "(str-to-int \"123456\")"]
  "Compute the integer value of STR-VAL in base 10, or in BASE if specified. STR-VAL must be <= 128 \
  \chars in length and BASE must be between 2 and 16. Each digit must be in the correct range for \
  \the base."

hashDef :: NativeDef
hashDef = defRNative "hash" hash' (funType tTyString [("value",a)])
  ["(hash \"hello\")", "(hash { 'foo: 1 })"]
  "Compute BLAKE2b 512-bit hash of VALUE. Strings are converted directly while other values are \
  \converted using their JSON representation."
  where
    hash' :: RNativeFun e
    hash' i as = case as of
      [TLitString s] -> go $ encodeUtf8 s
      [a'] -> go $ toStrict $ encode a'
      _ -> argsError i as
      where go = return . tStr . asString . hash

ifDef :: NativeDef
ifDef = defNative "if" if' (funType a [("cond",tTyBool),("then",a),("else",a)])
  ["(if (= (+ 2 2) 4) \"Sanity prevails\" \"Chaos reigns\")"]
  "Test COND. If true, evaluate THEN. Otherwise, evaluate ELSE."
  where

    if' :: NativeFun e
    if' i as@[cond,then',else'] = gasUnreduced i as $ reduce cond >>= \case
<<<<<<< HEAD
               TLiteral (LBool c) _ -> reduce (if c then then' else else')
               t -> evalError' i $ "if: conditional not boolean: " <> pretty t
=======
               TLiteral (LBool c') _ -> reduce (if c' then then' else else')
               t -> evalError' i $ "if: conditional not boolean: " ++ show t
>>>>>>> aa5178e1
    if' i as = argsError' i as


readDecimalDef :: NativeDef
readDecimalDef = defRNative "read-decimal" readDecimal
  (funType tTyDecimal [("key",tTyString)])
  [LitExample "(defun exec ()\n   (transfer (read-msg \"from\") (read-msg \"to\") (read-decimal \"amount\")))"]
  "Parse KEY string or number value from top level of message data body as decimal."
  where

    readDecimal :: RNativeFun e
    readDecimal i [TLitString key] = do
      (ParsedDecimal a') <- parseMsgKey i "read-decimal" key
      return $ toTerm a'
    readDecimal i as = argsError i as

reverseDef :: NativeDef
reverseDef = defRNative "reverse" reverse' (funType (TyList a) [("list",TyList a)])
  "Reverse LIST. `(reverse [1 2 3])`"

defineNamespaceDef :: NativeDef
defineNamespaceDef = setTopLevelOnly $ defRNative "define-namespace" defineNamespace
  (funType tTyString [("namespace", tTyString), ("guard", tTyGuard Nothing)])
  [LitExample "(define-namespace 'my-namespace (read-keyset 'my-keyset))"]
  "Create a namespace called NAMESPACE where ownership and use of the namespace is controlled by GUARD. \
  \If NAMESPACE is already defined, then the guard previously defined in NAMESPACE will be enforced, \
  \and GUARD will be rotated in its place."
  where
    defineNamespace :: RNativeFun e
    defineNamespace i as = case as of
      [TLitString nsn, TGuard g _] -> go i nsn g
      _ -> argsError i as

    go fi nsn g = do
      let name = NamespaceName nsn
          info = _faInfo fi
      mOldNs <- readRow info Namespaces name
      case mOldNs of
        Just ns'@(Namespace _ g') ->
          -- if namespace is defined, enforce old guard and rotate if policy allows
          enforceGuard fi g' >> enforcePolicy info ns' >> writeNamespace info name g
        Nothing -> writeNamespace info name g

    enforcePolicy info ns = do
      NamespacePolicy{..} <- view eeNamespacePolicy
      unless (_nsPolicy . Just $ ns) $ evalError info "Namespace definition not permitted"

    writeNamespace info n g =
      success ("Namespace defined: " <> asString n) $
      writeRow info Write Namespaces n (Namespace n g)

namespaceDef :: NativeDef
namespaceDef = setTopLevelOnly $ defRNative "namespace" namespace
  (funType tTyString [("namespace", tTyString)])
  [LitExample "(namespace 'my-namespace)"]
  "Set the current namespace to NAMESPACE. All expressions that occur in a current \
  \transaction will be contained in NAMESPACE, and once committed, may be accessed \
  \via their fully qualified name, which will include the namespace. Subsequent \
  \namespace calls in the same tx will set a new namespace for all declarations \
  \until either the next namespace declaration, or the end of the tx."
  where
    namespace :: RNativeFun e
    namespace i as = case as of
      [TLitString nsn] -> go i nsn
      _ -> argsError i as

    go fa ns = do
      let name = NamespaceName ns
          info = _faInfo fa

      mNs <- readRow info Namespaces name
      case mNs of
        Just n@(Namespace ns' g) -> do
          enforceGuard fa g
          success ("Namespace set to " <> (asString ns')) $
            evalRefs . rsNamespace .= (Just n)
        Nothing  -> evalError info $
          "namespace: '" <> pretty name <> "' not defined"

<<<<<<< HEAD
langDefs :: NativeModule
langDefs =
    ("General",[
     ifDef
    ,defNative "map" map'
     (funType (TyList a) [("app",lam b a),("list",TyList b)])
     ["(map (+ 1) [1 2 3])"]
     "Apply APP to each element in LIST, returning a new list of results."

    ,defNative "fold" fold'
     (funType a [("app",lam2 a b a),("init",a),("list",TyList b)])
     ["(fold (+) 0 [100 10 5])"]
     "Iteratively reduce LIST by applying APP to last result and element, starting with INIT."

    ,defRNative "list" list
     (funType (TyList TyAny) [("elems",TyAny)])
     ["(list 1 2 3)"]
     "Create list from ELEMS. Deprecated in Pact 2.1.1 with literal list support."

    ,defRNative "make-list" makeList (funType (TyList a) [("length",tTyInteger),("value",a)])
     ["(make-list 5 true)"]
     "Create list by repeating VALUE LENGTH times."

    ,defRNative "reverse" reverse' (funType (TyList a) [("list",TyList a)])
     ["(reverse [1 2 3])"] "Reverse LIST."

    ,defNative "filter" filter'
     (funType (TyList a) [("app",lam a tTyBool),("list",TyList a)])
     ["(filter (compose (length) (< 2)) [\"my\" \"dog\" \"has\" \"fleas\"])"]
     "Filter LIST by applying APP to each element. For each true result, the original value is kept."

    ,defRNative "sort" sort'
     (funType (TyList a) [("values",TyList a)] <>
      funType (TyList (tTyObject (mkSchemaVar "o"))) [("fields",TyList tTyString),("values",TyList (tTyObject (mkSchemaVar "o")))])
     ["(sort [3 1 2])", "(sort ['age] [{'name: \"Lin\",'age: 30} {'name: \"Val\",'age: 25}])"]
     "Sort a homogeneous list of primitive VALUES, or objects using supplied FIELDS list."

    ,defNative (specialForm Where) where'
     (funType tTyBool [("field",tTyString),("app",lam a tTyBool),("value",tTyObject (mkSchemaVar "row"))])
     ["(filter (where 'age (> 20)) [{'name: \"Mary\",'age: 30} {'name: \"Juan\",'age: 15}])"]
     "Utility for use in 'filter' and 'select' applying APP to FIELD in VALUE."

     ,defNative "compose" compose (funType c [("x",lam a b),("y", lam b c),("value",a)])
     ["(filter (compose (length) (< 2)) [\"my\" \"dog\" \"has\" \"fleas\"])"]
     "Compose X and Y, such that X operates on VALUE, and Y on the results of X."
=======
sortDef :: NativeDef
sortDef = defRNative "sort" sort'
  (funType (TyList a) [("values",TyList a)] <>
   funType (TyList (tTyObject (mkSchemaVar "o"))) [("fields",TyList tTyString),("values",TyList (tTyObject (mkSchemaVar "o")))])
  "Sort a homogeneous list of primitive VALUES, or objects using supplied FIELDS list. \
  \`(sort [3 1 2])` `(sort ['age] [{'name: \"Lin\",'age: 30} {'name: \"Val\",'age: 25}])`"


whereDef :: NativeDef
whereDef = defNative (specialForm Where) where'
  (funType tTyBool [("field",tTyString),("app",lam a tTyBool),("value",tTyObject (mkSchemaVar "row"))])
  "Utility for use in 'filter' and 'select' applying APP to FIELD in VALUE. \
  \`(filter (where 'age (> 20)) [{'name: \"Mary\",'age: 30} {'name: \"Juan\",'age: 15}])`"

composeDef :: NativeDef
composeDef = defNative "compose" compose (funType c [("x",lam a b),("y", lam b c),("value",a)])
     "Compose X and Y, such that X operates on VALUE, and Y on the results of X. \
     \`(filter (compose (length) (< 2)) [\"my\" \"dog\" \"has\" \"fleas\"])`"
>>>>>>> aa5178e1


<<<<<<< HEAD
    ,defRNative "take" take' takeDrop
     [ "(take 2 \"abcd\")"
     , "(take (- 3) [1 2 3 4 5])"
     , "(take ['name] { 'name: \"Vlad\", 'active: false})"
     ]
     "Take COUNT values from LIST (or string), or entries having keys in KEYS from OBJECT. If COUNT is negative, take from end."

    ,defRNative "drop" drop' takeDrop
     [ "(drop 2 \"vwxyz\")"
     , "(drop (- 2) [1 2 3 4 5])"
     , "(drop ['name] { 'name: \"Vlad\", 'active: false})"
     ]
     "Drop COUNT values from LIST (or string), or entries having keys in KEYS from OBJECT. If COUNT is negative, drop from end."
=======

takeDef :: NativeDef
takeDef = defRNative "take" take' takeDrop
     "Take COUNT values from LIST (or string), or entries having keys in KEYS from OBJECT. If COUNT is negative, take from end. \
     \`(take 2 \"abcd\")` `(take (- 3) [1 2 3 4 5])` `(take ['name] { 'name: \"Vlad\", 'active: false})`"

dropDef :: NativeDef
dropDef = defRNative "drop" drop' takeDrop
     "Drop COUNT values from LIST (or string), or entries having keys in KEYS from OBJECT. If COUNT is negative, drop from end.\
     \`(drop 2 \"vwxyz\")` `(drop (- 2) [1 2 3 4 5])` `(drop ['name] { 'name: \"Vlad\", 'active: false})`"
>>>>>>> aa5178e1

mapDef :: NativeDef
mapDef = defNative "map" map'
  (funType (TyList a) [("app",lam b a),("list",TyList b)])
  "Apply APP to each element in LIST, returning a new list of results. \
  \`(map (+ 1) [1 2 3])`"

foldDef :: NativeDef
foldDef = defNative "fold" fold'
  (funType a [("app",lam2 a b a),("init",a),("list",TyList b)])
  "Iteratively reduce LIST by applying APP to last result and element, starting with INIT. \
  \`(fold (+) 0 [100 10 5])`"

filterDef :: NativeDef
filterDef = defNative "filter" filter'
  (funType (TyList a) [("app",lam a tTyBool),("list",TyList a)])
  "Filter LIST by applying APP to each element. For each true result, the original value is kept.\
  \`(filter (compose (length) (< 2)) [\"my\" \"dog\" \"has\" \"fleas\"])`"

makeListDef :: NativeDef
makeListDef = defRNative "make-list" makeList (funType (TyList a) [("length",tTyInteger),("value",a)])
  "Create list by repeating VALUE LENGTH times. `(make-list 5 true)`"

atDef :: NativeDef
atDef = defRNative "at" at' (funType a [("idx",tTyInteger),("list",TyList (mkTyVar "l" []))] <>
                       funType a [("idx",tTyString),("object",tTyObject (mkSchemaVar "o"))])
  "Index LIST at IDX, or get value with key IDX from OBJECT. \
  \`(at 1 [1 2 3])` `(at \"bar\" { \"foo\": 1, \"bar\": 2 })`"

langDefs :: NativeModule
langDefs =
    ("General",
    [ifDef
    ,mapDef
    ,foldDef

    ,defRNative "list" list
     (funType (TyList TyAny) [("elems",TyAny)])
     "Create list from ELEMS. Deprecated in Pact 2.1.1 with literal list support. `(list 1 2 3)`"

    ,makeListDef
    ,reverseDef
    ,filterDef
    ,sortDef
    ,whereDef
    ,composeDef
    ,lengthDef
    ,takeDef
    ,dropDef

    ,defRNative "remove" remove (funType (tTyObject (mkSchemaVar "o")) [("key",tTyString),("object",tTyObject (mkSchemaVar "o"))])
     ["(remove \"bar\" { \"foo\": 1, \"bar\": 2 })"]
     "Remove entry for KEY from OBJECT."

<<<<<<< HEAD
    ,defRNative "at" at' (funType a [("idx",tTyInteger),("list",TyList (mkTyVar "l" []))] <>
                          funType a [("idx",tTyString),("object",tTyObject (mkSchemaVar "o"))])
     ["(at 1 [1 2 3])", "(at \"bar\" { \"foo\": 1, \"bar\": 2 })"]
     "Index LIST at IDX, or get value with key IDX from OBJECT."

=======
    ,atDef
>>>>>>> aa5178e1
    ,enforceDef
    ,enforceOneDef
    ,formatDef

    ,defRNative "pact-id" pactId (funType tTyInteger []) []
     "Return ID if called during current pact execution, failing if not."

    ,readDecimalDef
    ,defRNative "read-integer" readInteger (funType tTyInteger [("key",tTyString)])
     [LitExample "(read-integer \"age\")"]
     "Parse KEY string or number value from top level of message data body as integer."
    ,defRNative "read-msg" readMsg (funType a [] <> funType a [("key",tTyString)])
     [LitExample "(defun exec ()\n   (transfer (read-msg \"from\") (read-msg \"to\") (read-decimal \"amount\")))"]
     "Read KEY from top level of message data body, or data body itself if not provided. \
     \Coerces value to their corresponding pact type: String -> string, Number -> integer, Boolean -> bool, \
     \List -> list, Object -> object. However, top-level values are provided as a 'value' JSON type."


    ,defRNative "tx-hash" txHash (funType tTyString []) ["(tx-hash)"]
     "Obtain hash of current transaction as a string."

    ,defNative (specialForm Bind) bind
<<<<<<< HEAD
     (funType a [("src",tTyObject row),("binding",TySchema TyBinding row)])
     ["(bind { \"a\": 1, \"b\": 2 } { \"a\" := a-value } a-value)"]
     "Special form evaluates SRC to an object which is bound to with BINDINGS over subsequent body statements."
=======
     (funType a [("src",tTyObject row),("binding",TySchema TyBinding row def)])
     "Special form evaluates SRC to an object which is bound to with BINDINGS over subsequent body statements. \
     \`(bind { \"a\": 1, \"b\": 2 } { \"a\" := a-value } a-value)`"
>>>>>>> aa5178e1
    ,defRNative "typeof" typeof'' (funType tTyString [("x",a)])
     ["(typeof \"hello\")"] "Returns type of X as string."
    ,setTopLevelOnly $ defRNative "list-modules" listModules
     (funType (TyList tTyString) []) [] "List modules available for loading."
    ,defRNative "yield" yield (funType yieldv [("OBJECT",yieldv)])
     [LitExample "(yield { \"amount\": 100.0 })"]
     "Yield OBJECT for use with 'resume' in following pact step. The object is similar to database row objects, in that \
     \only the top level can be bound to in 'resume'; nested objects are converted to opaque JSON values."
    ,defNative "resume" resume
<<<<<<< HEAD
     (funType a [("binding",TySchema TyBinding (mkSchemaVar "y")),("body",TyAny)]) []
=======
     (funType a [("binding",TySchema TyBinding (mkSchemaVar "y") def),("body",TyAny)])
>>>>>>> aa5178e1
     "Special form binds to a yielded object value from the prior step execution in a pact."

    ,pactVersionDef

    ,setTopLevelOnly $ defRNative "enforce-pact-version" enforceVersion
     (funType tTyBool [("min-version",tTyString)] <>
      funType tTyBool [("min-version",tTyString),("max-version",tTyString)])
    ["(enforce-pact-version \"2.3\")"]
    "Enforce runtime pact version as greater than or equal MIN-VERSION, and less than or equal MAX-VERSION. \
    \Version values are matched numerically from the left, such that '2', '2.2', and '2.2.3' would all allow '2.2.3'."

    ,defRNative "contains" contains
    (funType tTyBool [("value",a),("list",TyList a)] <>
     funType tTyBool [("key",a),("object",tTyObject (mkSchemaVar "o"))] <>
     funType tTyBool [("value",tTyString),("string",tTyString)])
    [ "(contains 2 [1 2 3])"
    , "(contains 'name { 'name: \"Ted\", 'age: 72 })"
    , "(contains \"foo\" \"foobar\")"
    ]
    "Test that LIST or STRING contains VALUE, or that OBJECT has KEY entry."

    ,defNative "constantly" constantly
     (funType a [("value",a),("ignore1",b)] <>
      funType a [("value",a),("ignore1",b),("ignore2",c)] <>
      funType a [("value",a),("ignore1",b),("ignore2",c),("ignore3",d)])
     ["(filter (constantly true) [1 2 3])"]
     "Lazily ignore arguments IGNORE* and return VALUE."
    ,defRNative "identity" identity (funType a [("value",a)])
     ["(map (identity) [1 2 3])"] "Return provided value."
    ,strToIntDef
    ,hashDef
    ,defineNamespaceDef
    ,namespaceDef
    ])
    where d = mkTyVar "d" []
          row = mkSchemaVar "row"
          yieldv = TySchema TyObject (mkSchemaVar "y") def

lam2 :: Type v -> Type v -> Type v -> Type v
lam2 x y z = TyFun $ funType' z [("x",x),("y",y)]

obj :: Type n
obj = tTyObject (mkSchemaVar "o")

listStringA :: Type n
listStringA = mkTyVar "a" [TyList (mkTyVar "l" []),TyPrim TyString]

takeDrop :: FunTypes n
takeDrop = funType listStringA [("count",tTyInteger),("list",listStringA)] <>
           funType obj [("keys",TyList tTyString),("object",obj)]

lam :: Type v -> Type v -> Type v
lam x y = TyFun $ funType' y [("x",x)]

a, b, c :: Type n
a = mkTyVar "a" []
b = mkTyVar "b" []
c = mkTyVar "c" []

map' :: NativeFun e
map' i as@[app@TApp {},l] = gasUnreduced i as $ reduce l >>= \l' -> case l' of
<<<<<<< HEAD
           TList ls _ _ -> (\b -> TList b TyAny def) <$> forM ls (apply (_tApp app) . pure)
           t -> evalError' i $ "map: expecting list: " <> text (abbrev t)
=======
           TList ls _ _ -> (\b' -> TList b' TyAny def) <$> forM ls (apply (_tApp app) . pure)
           t -> evalError' i $ "map: expecting list: " ++ abbrev t
>>>>>>> aa5178e1
map' i as = argsError' i as

list :: RNativeFun e
list i as = return $ TList as TyAny (_faInfo i) -- TODO, could set type here

makeList :: RNativeFun e
makeList i [TLitInteger len,value] = case typeof value of
  Right ty -> return $ toTList ty def $ replicate (fromIntegral len) value
  Left ty -> evalError' i $ "make-list: invalid value type: " <> pretty ty
makeList i as = argsError i as

reverse' :: RNativeFun e
reverse' _ [l@TList{}] = return $ over tList reverse l
reverse' i as = argsError i as

fold' :: NativeFun e
fold' i as@[app@TApp {},initv,l] = gasUnreduced i as $ reduce l >>= \l' -> case l' of
           TList ls _ _ -> reduce initv >>= \initv' ->
                         foldM (\r a' -> apply (_tApp app) [r,a']) initv' ls
           t -> evalError' i $ "fold: expecting list: " <> text (abbrev t)
fold' i as = argsError' i as


filter' :: NativeFun e
filter' i as@[app@TApp {},l] = gasUnreduced i as $ reduce l >>= \l' -> case l' of
           TList ls lt _ -> ((\b' -> TList b' lt def) . concat) <$>
                         forM ls (\a' -> do
                           t <- apply (_tApp app) [a']
                           case t of
                             (TLiteral (LBool True) _) -> return [a']
                             _ -> return []) -- hmm, too permissive here, select is stricter
           t -> evalError' i $ "filter: expecting list: " <> text (abbrev t)
filter' i as = argsError' i as

length' :: RNativeFun e
length' _ [TList ls _ _] = return $ toTerm (length ls)
length' _ [TLitString s] = return $ toTerm (T.length s)
length' _ [TObject ps _ _] = return $ toTerm (length ps)
length' i as = argsError i as

take' :: RNativeFun e
take' _ [TLitInteger c',TList l t _] = return $ TList (tord take c' l) t def
take' _ [TLitInteger c',TLitString l] = return $ toTerm $ pack $ tord take c' (unpack l)
take' _ [l@TList {},TObject {..}] =
  return $ toTObject _tObjectType def $ (`filter` _tObject) $ \(k,_) -> searchTermList k (_tList l)

take' i as = argsError i as

drop' :: RNativeFun e
drop' _ [TLitInteger c',TList l t _] = return $ TList (tord drop c' l) t def
drop' _ [TLitInteger c',TLitString l] = return $ toTerm $ pack $ tord drop c' (unpack l)
drop' _ [l@TList {},TObject {..}] =
  return $ toTObject _tObjectType def $ (`filter` _tObject) $ \(k,_) -> not $ searchTermList k (_tList l)
drop' i as = argsError i as

tord :: (Int -> [a] -> [a]) -> Integer -> [a] -> [a]
tord f c' l | c' >= 0 = f (fromIntegral c') l
           | otherwise = reverse $ f (fromIntegral (negate c')) (reverse l)

at' :: RNativeFun e
at' _ [li@(TLitInteger idx),TList ls _ _] =
    case ls `atMay` fromIntegral idx of
      Just t -> return t
      Nothing -> evalError (_tInfo li) $ "at: bad index " <>
        pretty idx <> ", length " <> pretty (length ls)
at' _ [idx,TObject ls _ _] = lookupObj idx ls
at' i as = argsError i as

lookupObj :: (Eq n, Pretty n) => Term n -> [(Term n, Term n)] -> Eval m (Term n)
lookupObj idx ls = case lookup (unsetInfo idx) (map (first unsetInfo) ls) of
  Just v -> return v
  Nothing -> evalError (_tInfo idx) $ "at: key not found: " <> pretty idx

remove :: RNativeFun e
remove _ [key,TObject ps t _] = return $ TObject (filter (\(k,_) -> unsetInfo key /= unsetInfo k) ps) t def
remove i as = argsError i as

compose :: NativeFun e
compose i as@[appA@TApp {},appB@TApp {},v] = gasUnreduced i as $ do
  v' <- reduce v
  a' <- apply (_tApp appA) [v']
  apply (_tApp appB) [a']
compose i as = argsError' i as




readMsg :: RNativeFun e
readMsg i [TLitString key] = parseMsgKey i "read-msg" key
readMsg _ [] = TValue <$> view eeMsgBody <*> pure def
readMsg i as = argsError i as


readInteger :: RNativeFun e
readInteger i [TLitString key] = do
  (ParsedInteger a') <- parseMsgKey i "read-integer" key
  return $ toTerm a'
readInteger i as = argsError i as


pactId :: RNativeFun e
pactId i [] = toTerm <$> getPactId i
pactId i as = argsError i as

bind :: NativeFun e
bind i as@[src,TBinding ps bd (BindSchema _) bi] = gasUnreduced i as $
  reduce src >>= bindObjectLookup >>= bindReduce ps bd bi
bind i as = argsError' i as

bindObjectLookup :: Term Name -> Eval e (Text -> Maybe (Term Ref))
bindObjectLookup TObject {..} = do
  !m <- fmap M.fromList $ forM _tObject $ \(k,v) -> case k of
    TLitString k' -> return (k',liftTerm v)
    tk -> evalError _tInfo $
      "Bad object (non-string key) in bind: " <> pretty tk
  return (\s -> M.lookup s m)
bindObjectLookup t = evalError (_tInfo t) $
  "bind: expected object: " <> pretty t

typeof'' :: RNativeFun e
typeof'' _ [t] = return $ tStr $ typeof' t
typeof'' i as = argsError i as

listModules :: RNativeFun e
listModules _ _ = do
  mods <- view $ eeRefStore.rsModules
  return $ toTermList tTyString $ map asString $ M.keys mods

unsetInfo :: Term a -> Term a
unsetInfo a' = set tInfo def a'
{-# INLINE unsetInfo #-}

yield :: RNativeFun e
yield i [t@TObject {}] = do
  eym <- use evalPactExec
  case eym of
    Nothing -> evalError' i "Yield not in defpact context"
    Just {} -> do
      (evalPactExec . _Just . peYield) .= Just t
      return t
yield i as = argsError i as

resume :: NativeFun e
resume i as@[TBinding ps bd (BindSchema _) bi] = gasUnreduced i as $ do
  rm <- asks $ firstOf $ eePactStep . _Just . psResume . _Just
  case rm of
    Nothing -> evalError' i "Resume: no yielded value in context"
    Just rval -> bindObjectLookup rval >>= bindReduce ps bd bi
resume i as = argsError' i as

where' :: NativeFun e
where' i as@[k',app@TApp{},r'] = gasUnreduced i as $ ((,) <$> reduce k' <*> reduce r') >>= \kr -> case kr of
  (k,r@TObject {}) -> lookupObj k (_tObject r) >>= \v -> apply (_tApp app) [v]
  _ -> argsError' i as
where' i as = argsError' i as


sort' :: RNativeFun e
sort' _ [l@(TList [] _ _)] = pure l
sort' _ [TList{..}] = case nub (map typeof _tList) of
  [ty] -> case ty of
    Right rty@(TyPrim pty) -> case pty of
      TyValue -> badTy ty
      TyGuard{} -> badTy ty
      _ -> do
        sl <- forM _tList $ \e -> case firstOf tLiteral e of
          Nothing -> evalError _tInfo $ "Unexpected type error, expected literal: " <> pretty e
          Just lit -> return (lit,e)
        return $ TList (map snd $ sortBy (compare `on` fst) sl) rty def
    _ -> badTy ty
  ts -> evalError _tInfo $ "sort: non-uniform list: " <> spaceBrackets (fmap renderMsgOrTm ts)
  where renderMsgOrTm = either pretty pretty
        badTy msgOrTm = evalError _tInfo $ "sort: bad list type: " <> renderMsgOrTm msgOrTm
sort' _ [fields@TList{},l@TList{}]
  | null (_tList fields) = evalError (_tInfo fields) "Empty fields list"
  | otherwise = do
      sortPairs <- forM (_tList l) $ \el -> case firstOf tObject el of
        Nothing -> evalError (_tInfo l) $ "Non-object found: " <> pretty el
        Just o -> fmap ((,el) . reverse) $ (\f -> foldM f [] (_tList fields)) $ \lits fld -> do
          v <- lookupObj fld o
          case firstOf tLiteral v of
            Nothing -> evalError (_tInfo l) $
              "Non-literal found at field " <> pretty fld <>
              ": " <> pretty el
            Just lit -> return (lit:lits)
      return $ TList (map snd $ sortBy (compare `on` fst) sortPairs) (_tListType l) def

sort' i as = argsError i as


enforceVersion :: RNativeFun e
enforceVersion i as = case as of
  [TLitString minVersion] -> doMin minVersion >> return (toTerm True)
  [TLitString minVersion,TLitString maxVersion] ->
    doMin minVersion >> doMax maxVersion >> return (toTerm True)
  _ -> argsError i as
  where
    doMin = doMatch "minimum" (>) (<)
    doMax = doMatch "maximum" (<) (>)
    doMatch msg failCmp succCmp fullV =
      foldM_ matchPart False $ zip (T.splitOn "." pactVersion) (T.splitOn "." fullV)
      where
        parseNum orgV s = case AP.parseOnly (AP.many1 AP.digit) s of
          Left _ -> evalError' i $ "Invalid version component: " <> pretty (orgV,s)
          Right v -> return v
        matchPart True _ = return True
        matchPart _ (pv,mv)  = do
          pv' <- parseNum pactVersion pv
          mv' <- parseNum fullV mv
          when (mv' `failCmp` pv') $ evalError' i $
            "Invalid pact version " <> pretty pactVersion <>
            ", " <> msg <> " allowed: " <> pretty fullV
          return (mv' `succCmp` pv')

contains :: RNativeFun e
contains _i [val,TList {..}] = return $ toTerm $ searchTermList val _tList
contains _i [k,TObject {..}] = return $ toTerm $ foldl search False _tObject
  where search True _ = True
        search _ (t,_) = t `termEq` k
contains _i [TLitString s,TLitString t] = return $ toTerm $ T.isInfixOf s t
contains i as = argsError i as

searchTermList :: (Foldable t, Eq n) => Term n -> t (Term n) -> Bool
searchTermList val = foldl search False
  where search True _ = True
        search _ t = t `termEq` val


constantly :: NativeFun e
constantly i (v:_) = gasUnreduced i [v] $ reduce v
constantly i as = argsError' i as

identity :: RNativeFun e
identity _ [a'] = return a'
identity i as = argsError i as

strToInt :: RNativeFun e
strToInt i as =
  case as of
    [TLitString s] -> go 10 s
    [TLitInteger base, TLitString s] -> go base s
    _ -> argsError i as
  where
    go base' txt =
      if T.all isHexDigit txt
      then
        if T.length txt <= 128
        then case baseStrToInt base' txt of
          Left _ -> argsError i as
          Right n -> return (toTerm n)
        else evalError' i $ "Invalid input: unsupported string length: " <> pretty txt
      else evalError' i $ "Invalid input: supplied string is not hex: " <> pretty txt

txHash :: RNativeFun e
txHash _ [] = (tStr . asString) <$> view eeHash
txHash i as = argsError i as

-- | Change of base for Text-based representations of integrals. Only bases
-- 2 through 16 are supported, for non-empty text of length <= 128
--
-- e.g.
--   -- hexadecimal to decimal
--   baseStrToInt 10 "abcdef123456" = 188900967593046
--
baseStrToInt :: Integer -> Text -> Either Text Integer
baseStrToInt base t =
  if base <= 1 || base > 16
  then Left $ "baseStrToInt - unsupported base: " `T.append` asString base
  else
    if T.null t
    then Left $ "baseStrToInt - empty text: " `T.append` asString t
    else foldM go 0 $ T.unpack t
  where
    go :: Integer -> Char -> Either Text Integer
    go acc c' =
      let val = fromIntegral . digitToInt $ c'
      in if val < base
         then pure $ base * acc + val
         else Left $ "baseStrToInt - character '" <> T.singleton c' <>
                "' is out of range for base " <> tShow base <> ": " <> t
{-# INLINE baseStrToInt #-}<|MERGE_RESOLUTION|>--- conflicted
+++ resolved
@@ -62,7 +62,6 @@
 import Data.Function (on)
 import Data.ByteString.Lazy (toStrict)
 import Data.Text.Encoding
-import Text.PrettyPrint.ANSI.Leijen (Pretty(pretty), text)
 
 
 import Pact.Eval
@@ -98,8 +97,8 @@
 
 lengthDef :: NativeDef
 lengthDef = defRNative "length" length' (funType tTyInteger [("x",listA)])
- ["(length [1 2 3])", "(length \"abcdefgh\")", "(length { \"a\": 1, \"b\": 2 })"]
- "Compute length of X, which can be a list, a string, or an object."
+ "Compute length of X, which can be a list, a string, or an object.\
+ \`(length [1 2 3])` `(length \"abcdefgh\")` `(length { \"a\": 1, \"b\": 2 })`"
 
 listA :: Type n
 listA = mkTyVar "a" [TyList (mkTyVar "l" []),TyPrim TyString,TySchema TyObject (mkSchemaVar "o") def]
@@ -107,31 +106,25 @@
 enforceDef :: NativeDef
 enforceDef = defNative "enforce" enforce
   (funType tTyBool [("test",tTyBool),("msg",tTyString)])
-  [ExecErrExample "(enforce (!= (+ 2 2) 4) \"Chaos reigns\")"]
-  "Fail transaction with MSG if pure expression TEST is false. Otherwise, returns true."
+  "Fail transaction with MSG if pure expression TEST is false. Otherwise, returns true. \
+  \`!(enforce (!= (+ 2 2) 4) \"Chaos reigns\")`"
   where
 
     enforce :: NativeFun e
     enforce i as = runPure $ gasUnreduced i as $ mapM reduce as >>= enforce' i
 
     enforce' :: RNativeFun e
-<<<<<<< HEAD
-    enforce' i [TLiteral (LBool b) _,TLitString msg]
-        | b = return $ TLiteral (LBool True) def
-        | otherwise = failTx (_faInfo i) $ pretty msg
-=======
     enforce' i [TLiteral (LBool b') _,TLitString msg]
         | b' = return $ TLiteral (LBool True) def
         | otherwise = failTx (_faInfo i) $ unpack msg
->>>>>>> aa5178e1
     enforce' i as = argsError i as
     {-# INLINE enforce' #-}
 
 enforceOneDef :: NativeDef
 enforceOneDef =
   defNative "enforce-one" enforceOne (funType tTyBool [("msg",tTyString),("tests",TyList tTyBool)])
-  ["(enforce-one \"Should succeed on second test\" [(enforce false \"Skip me\") (enforce (= (+ 2 2) 4) \"Chaos reigns\")])"]
-  "Run TESTS in order (in pure context, plus keyset enforces). If all fail, fail transaction. Short-circuits on first success."
+  "Run TESTS in order (in pure context, plus keyset enforces). If all fail, fail transaction. Short-circuits on first success. \
+  \`(enforce-one \"Should succeed on second test\" [(enforce false \"Skip me\") (enforce (= (+ 2 2) 4) \"Chaos reigns\")])`"
   where
 
     enforceOne :: NativeFun e
@@ -146,29 +139,23 @@
               (\(_ :: SomeException) -> return Nothing)
         r <- foldM tryCond Nothing conds
         case r of
-<<<<<<< HEAD
-          Nothing -> failTx (_faInfo i) $ pretty msg'
-          Just b -> return b
-=======
           Nothing -> failTx (_faInfo i) (unpack msg')
           Just b' -> return b'
->>>>>>> aa5178e1
     enforceOne i as = argsError' i as
 
 pactVersionDef :: NativeDef
 pactVersionDef = setTopLevelOnly $ defRNative "pact-version"
   (\_ _ -> return $ toTerm pactVersion)
   (funType tTyString [])
-  ["(pact-version)"]
-  "Obtain current pact build version."
+  "Obtain current pact build version. `(pact-version)`"
 
 
 formatDef :: NativeDef
 formatDef =
   defRNative "format" format
   (funType tTyString [("template",tTyString),("vars",TyList TyAny)])
-  ["(format \"My {} has {}\" [\"dog\" \"fleas\"])"]
-  "Interpolate VARS into TEMPLATE using {}."
+  "Interpolate VARS into TEMPLATE using {}. \
+  \`(format \"My {} has {}\" [\"dog\" \"fleas\"])`"
   where
 
     format :: RNativeFun e
@@ -176,7 +163,7 @@
       let parts = T.splitOn "{}" s
           plen = length parts
           rep (TLitString t) = t
-          rep t = renderCompactText t
+          rep t = pack $ show t
       if plen == 1
       then return $ tStr s
       else if plen - length es > 1
@@ -192,16 +179,14 @@
 strToIntDef = defRNative "str-to-int" strToInt
   (funType tTyInteger [("str-val", tTyString)] <>
    funType tTyInteger [("base", tTyInteger), ("str-val", tTyString)])
-  ["(str-to-int 16 \"abcdef123456\")", "(str-to-int \"123456\")"]
   "Compute the integer value of STR-VAL in base 10, or in BASE if specified. STR-VAL must be <= 128 \
   \chars in length and BASE must be between 2 and 16. Each digit must be in the correct range for \
-  \the base."
+  \the base. `(str-to-int 16 \"abcdef123456\")` `(str-to-int \"123456\")`"
 
 hashDef :: NativeDef
 hashDef = defRNative "hash" hash' (funType tTyString [("value",a)])
-  ["(hash \"hello\")", "(hash { 'foo: 1 })"]
   "Compute BLAKE2b 512-bit hash of VALUE. Strings are converted directly while other values are \
-  \converted using their JSON representation."
+  \converted using their JSON representation. `(hash \"hello\")` `(hash { 'foo: 1 })`"
   where
     hash' :: RNativeFun e
     hash' i as = case as of
@@ -212,27 +197,22 @@
 
 ifDef :: NativeDef
 ifDef = defNative "if" if' (funType a [("cond",tTyBool),("then",a),("else",a)])
-  ["(if (= (+ 2 2) 4) \"Sanity prevails\" \"Chaos reigns\")"]
-  "Test COND. If true, evaluate THEN. Otherwise, evaluate ELSE."
+  "Test COND. If true, evaluate THEN. Otherwise, evaluate ELSE. \
+  \`(if (= (+ 2 2) 4) \"Sanity prevails\" \"Chaos reigns\")`"
   where
 
     if' :: NativeFun e
     if' i as@[cond,then',else'] = gasUnreduced i as $ reduce cond >>= \case
-<<<<<<< HEAD
-               TLiteral (LBool c) _ -> reduce (if c then then' else else')
-               t -> evalError' i $ "if: conditional not boolean: " <> pretty t
-=======
                TLiteral (LBool c') _ -> reduce (if c' then then' else else')
                t -> evalError' i $ "if: conditional not boolean: " ++ show t
->>>>>>> aa5178e1
     if' i as = argsError' i as
 
 
 readDecimalDef :: NativeDef
 readDecimalDef = defRNative "read-decimal" readDecimal
   (funType tTyDecimal [("key",tTyString)])
-  [LitExample "(defun exec ()\n   (transfer (read-msg \"from\") (read-msg \"to\") (read-decimal \"amount\")))"]
-  "Parse KEY string or number value from top level of message data body as decimal."
+  "Parse KEY string or number value from top level of message data body as decimal.\
+  \`$(defun exec ()\n   (transfer (read-msg \"from\") (read-msg \"to\") (read-decimal \"amount\")))`"
   where
 
     readDecimal :: RNativeFun e
@@ -248,10 +228,10 @@
 defineNamespaceDef :: NativeDef
 defineNamespaceDef = setTopLevelOnly $ defRNative "define-namespace" defineNamespace
   (funType tTyString [("namespace", tTyString), ("guard", tTyGuard Nothing)])
-  [LitExample "(define-namespace 'my-namespace (read-keyset 'my-keyset))"]
   "Create a namespace called NAMESPACE where ownership and use of the namespace is controlled by GUARD. \
   \If NAMESPACE is already defined, then the guard previously defined in NAMESPACE will be enforced, \
-  \and GUARD will be rotated in its place."
+  \and GUARD will be rotated in its place. \
+  \`$(define-namespace 'my-namespace (read-keyset 'my-keyset))`"
   where
     defineNamespace :: RNativeFun e
     defineNamespace i as = case as of
@@ -279,12 +259,12 @@
 namespaceDef :: NativeDef
 namespaceDef = setTopLevelOnly $ defRNative "namespace" namespace
   (funType tTyString [("namespace", tTyString)])
-  [LitExample "(namespace 'my-namespace)"]
   "Set the current namespace to NAMESPACE. All expressions that occur in a current \
   \transaction will be contained in NAMESPACE, and once committed, may be accessed \
   \via their fully qualified name, which will include the namespace. Subsequent \
   \namespace calls in the same tx will set a new namespace for all declarations \
-  \until either the next namespace declaration, or the end of the tx."
+  \until either the next namespace declaration, or the end of the tx. \
+  \`$(namespace 'my-namespace)`"
   where
     namespace :: RNativeFun e
     namespace i as = case as of
@@ -302,55 +282,8 @@
           success ("Namespace set to " <> (asString ns')) $
             evalRefs . rsNamespace .= (Just n)
         Nothing  -> evalError info $
-          "namespace: '" <> pretty name <> "' not defined"
-
-<<<<<<< HEAD
-langDefs :: NativeModule
-langDefs =
-    ("General",[
-     ifDef
-    ,defNative "map" map'
-     (funType (TyList a) [("app",lam b a),("list",TyList b)])
-     ["(map (+ 1) [1 2 3])"]
-     "Apply APP to each element in LIST, returning a new list of results."
-
-    ,defNative "fold" fold'
-     (funType a [("app",lam2 a b a),("init",a),("list",TyList b)])
-     ["(fold (+) 0 [100 10 5])"]
-     "Iteratively reduce LIST by applying APP to last result and element, starting with INIT."
-
-    ,defRNative "list" list
-     (funType (TyList TyAny) [("elems",TyAny)])
-     ["(list 1 2 3)"]
-     "Create list from ELEMS. Deprecated in Pact 2.1.1 with literal list support."
-
-    ,defRNative "make-list" makeList (funType (TyList a) [("length",tTyInteger),("value",a)])
-     ["(make-list 5 true)"]
-     "Create list by repeating VALUE LENGTH times."
-
-    ,defRNative "reverse" reverse' (funType (TyList a) [("list",TyList a)])
-     ["(reverse [1 2 3])"] "Reverse LIST."
-
-    ,defNative "filter" filter'
-     (funType (TyList a) [("app",lam a tTyBool),("list",TyList a)])
-     ["(filter (compose (length) (< 2)) [\"my\" \"dog\" \"has\" \"fleas\"])"]
-     "Filter LIST by applying APP to each element. For each true result, the original value is kept."
-
-    ,defRNative "sort" sort'
-     (funType (TyList a) [("values",TyList a)] <>
-      funType (TyList (tTyObject (mkSchemaVar "o"))) [("fields",TyList tTyString),("values",TyList (tTyObject (mkSchemaVar "o")))])
-     ["(sort [3 1 2])", "(sort ['age] [{'name: \"Lin\",'age: 30} {'name: \"Val\",'age: 25}])"]
-     "Sort a homogeneous list of primitive VALUES, or objects using supplied FIELDS list."
-
-    ,defNative (specialForm Where) where'
-     (funType tTyBool [("field",tTyString),("app",lam a tTyBool),("value",tTyObject (mkSchemaVar "row"))])
-     ["(filter (where 'age (> 20)) [{'name: \"Mary\",'age: 30} {'name: \"Juan\",'age: 15}])"]
-     "Utility for use in 'filter' and 'select' applying APP to FIELD in VALUE."
-
-     ,defNative "compose" compose (funType c [("x",lam a b),("y", lam b c),("value",a)])
-     ["(filter (compose (length) (< 2)) [\"my\" \"dog\" \"has\" \"fleas\"])"]
-     "Compose X and Y, such that X operates on VALUE, and Y on the results of X."
-=======
+          "namespace: '" ++ asString' name ++ "' not defined"
+
 sortDef :: NativeDef
 sortDef = defRNative "sort" sort'
   (funType (TyList a) [("values",TyList a)] <>
@@ -369,24 +302,8 @@
 composeDef = defNative "compose" compose (funType c [("x",lam a b),("y", lam b c),("value",a)])
      "Compose X and Y, such that X operates on VALUE, and Y on the results of X. \
      \`(filter (compose (length) (< 2)) [\"my\" \"dog\" \"has\" \"fleas\"])`"
->>>>>>> aa5178e1
-
-
-<<<<<<< HEAD
-    ,defRNative "take" take' takeDrop
-     [ "(take 2 \"abcd\")"
-     , "(take (- 3) [1 2 3 4 5])"
-     , "(take ['name] { 'name: \"Vlad\", 'active: false})"
-     ]
-     "Take COUNT values from LIST (or string), or entries having keys in KEYS from OBJECT. If COUNT is negative, take from end."
-
-    ,defRNative "drop" drop' takeDrop
-     [ "(drop 2 \"vwxyz\")"
-     , "(drop (- 2) [1 2 3 4 5])"
-     , "(drop ['name] { 'name: \"Vlad\", 'active: false})"
-     ]
-     "Drop COUNT values from LIST (or string), or entries having keys in KEYS from OBJECT. If COUNT is negative, drop from end."
-=======
+
+
 
 takeDef :: NativeDef
 takeDef = defRNative "take" take' takeDrop
@@ -397,7 +314,6 @@
 dropDef = defRNative "drop" drop' takeDrop
      "Drop COUNT values from LIST (or string), or entries having keys in KEYS from OBJECT. If COUNT is negative, drop from end.\
      \`(drop 2 \"vwxyz\")` `(drop (- 2) [1 2 3 4 5])` `(drop ['name] { 'name: \"Vlad\", 'active: false})`"
->>>>>>> aa5178e1
 
 mapDef :: NativeDef
 mapDef = defNative "map" map'
@@ -449,63 +365,42 @@
     ,dropDef
 
     ,defRNative "remove" remove (funType (tTyObject (mkSchemaVar "o")) [("key",tTyString),("object",tTyObject (mkSchemaVar "o"))])
-     ["(remove \"bar\" { \"foo\": 1, \"bar\": 2 })"]
-     "Remove entry for KEY from OBJECT."
-
-<<<<<<< HEAD
-    ,defRNative "at" at' (funType a [("idx",tTyInteger),("list",TyList (mkTyVar "l" []))] <>
-                          funType a [("idx",tTyString),("object",tTyObject (mkSchemaVar "o"))])
-     ["(at 1 [1 2 3])", "(at \"bar\" { \"foo\": 1, \"bar\": 2 })"]
-     "Index LIST at IDX, or get value with key IDX from OBJECT."
-
-=======
+     "Remove entry for KEY from OBJECT. `(remove \"bar\" { \"foo\": 1, \"bar\": 2 })`"
+
     ,atDef
->>>>>>> aa5178e1
     ,enforceDef
     ,enforceOneDef
     ,formatDef
 
-    ,defRNative "pact-id" pactId (funType tTyInteger []) []
+    ,defRNative "pact-id" pactId (funType tTyInteger [])
      "Return ID if called during current pact execution, failing if not."
 
     ,readDecimalDef
     ,defRNative "read-integer" readInteger (funType tTyInteger [("key",tTyString)])
-     [LitExample "(read-integer \"age\")"]
-     "Parse KEY string or number value from top level of message data body as integer."
+     "Parse KEY string or number value from top level of message data body as integer. `$(read-integer \"age\")`"
     ,defRNative "read-msg" readMsg (funType a [] <> funType a [("key",tTyString)])
-     [LitExample "(defun exec ()\n   (transfer (read-msg \"from\") (read-msg \"to\") (read-decimal \"amount\")))"]
      "Read KEY from top level of message data body, or data body itself if not provided. \
      \Coerces value to their corresponding pact type: String -> string, Number -> integer, Boolean -> bool, \
-     \List -> list, Object -> object. However, top-level values are provided as a 'value' JSON type."
-
-
-    ,defRNative "tx-hash" txHash (funType tTyString []) ["(tx-hash)"]
-     "Obtain hash of current transaction as a string."
+     \List -> list, Object -> object. However, top-level values are provided as a 'value' JSON type. \
+     \`$(defun exec ()\n   (transfer (read-msg \"from\") (read-msg \"to\") (read-decimal \"amount\")))`"
+
+    ,defRNative "tx-hash" txHash (funType tTyString [])
+     "Obtain hash of current transaction as a string. `(tx-hash)`"
 
     ,defNative (specialForm Bind) bind
-<<<<<<< HEAD
-     (funType a [("src",tTyObject row),("binding",TySchema TyBinding row)])
-     ["(bind { \"a\": 1, \"b\": 2 } { \"a\" := a-value } a-value)"]
-     "Special form evaluates SRC to an object which is bound to with BINDINGS over subsequent body statements."
-=======
      (funType a [("src",tTyObject row),("binding",TySchema TyBinding row def)])
      "Special form evaluates SRC to an object which is bound to with BINDINGS over subsequent body statements. \
      \`(bind { \"a\": 1, \"b\": 2 } { \"a\" := a-value } a-value)`"
->>>>>>> aa5178e1
     ,defRNative "typeof" typeof'' (funType tTyString [("x",a)])
-     ["(typeof \"hello\")"] "Returns type of X as string."
+     "Returns type of X as string. `(typeof \"hello\")`"
     ,setTopLevelOnly $ defRNative "list-modules" listModules
-     (funType (TyList tTyString) []) [] "List modules available for loading."
+     (funType (TyList tTyString) []) "List modules available for loading."
     ,defRNative "yield" yield (funType yieldv [("OBJECT",yieldv)])
-     [LitExample "(yield { \"amount\": 100.0 })"]
      "Yield OBJECT for use with 'resume' in following pact step. The object is similar to database row objects, in that \
-     \only the top level can be bound to in 'resume'; nested objects are converted to opaque JSON values."
+     \only the top level can be bound to in 'resume'; nested objects are converted to opaque JSON values. \
+     \`$(yield { \"amount\": 100.0 })`"
     ,defNative "resume" resume
-<<<<<<< HEAD
-     (funType a [("binding",TySchema TyBinding (mkSchemaVar "y")),("body",TyAny)]) []
-=======
      (funType a [("binding",TySchema TyBinding (mkSchemaVar "y") def),("body",TyAny)])
->>>>>>> aa5178e1
      "Special form binds to a yielded object value from the prior step execution in a pact."
 
     ,pactVersionDef
@@ -513,28 +408,24 @@
     ,setTopLevelOnly $ defRNative "enforce-pact-version" enforceVersion
      (funType tTyBool [("min-version",tTyString)] <>
       funType tTyBool [("min-version",tTyString),("max-version",tTyString)])
-    ["(enforce-pact-version \"2.3\")"]
     "Enforce runtime pact version as greater than or equal MIN-VERSION, and less than or equal MAX-VERSION. \
-    \Version values are matched numerically from the left, such that '2', '2.2', and '2.2.3' would all allow '2.2.3'."
+    \Version values are matched numerically from the left, such that '2', '2.2', and '2.2.3' would all allow '2.2.3'. \
+    \`(enforce-pact-version \"2.3\")`"
 
     ,defRNative "contains" contains
     (funType tTyBool [("value",a),("list",TyList a)] <>
      funType tTyBool [("key",a),("object",tTyObject (mkSchemaVar "o"))] <>
      funType tTyBool [("value",tTyString),("string",tTyString)])
-    [ "(contains 2 [1 2 3])"
-    , "(contains 'name { 'name: \"Ted\", 'age: 72 })"
-    , "(contains \"foo\" \"foobar\")"
-    ]
-    "Test that LIST or STRING contains VALUE, or that OBJECT has KEY entry."
+    "Test that LIST or STRING contains VALUE, or that OBJECT has KEY entry. \
+    \`(contains 2 [1 2 3])` `(contains 'name { 'name: \"Ted\", 'age: 72 })` `(contains \"foo\" \"foobar\")`"
 
     ,defNative "constantly" constantly
      (funType a [("value",a),("ignore1",b)] <>
       funType a [("value",a),("ignore1",b),("ignore2",c)] <>
       funType a [("value",a),("ignore1",b),("ignore2",c),("ignore3",d)])
-     ["(filter (constantly true) [1 2 3])"]
-     "Lazily ignore arguments IGNORE* and return VALUE."
+     "Lazily ignore arguments IGNORE* and return VALUE. `(filter (constantly true) [1 2 3])`"
     ,defRNative "identity" identity (funType a [("value",a)])
-     ["(map (identity) [1 2 3])"] "Return provided value."
+     "Return provided value. `(map (identity) [1 2 3])`"
     ,strToIntDef
     ,hashDef
     ,defineNamespaceDef
@@ -567,13 +458,8 @@
 
 map' :: NativeFun e
 map' i as@[app@TApp {},l] = gasUnreduced i as $ reduce l >>= \l' -> case l' of
-<<<<<<< HEAD
-           TList ls _ _ -> (\b -> TList b TyAny def) <$> forM ls (apply (_tApp app) . pure)
-           t -> evalError' i $ "map: expecting list: " <> text (abbrev t)
-=======
            TList ls _ _ -> (\b' -> TList b' TyAny def) <$> forM ls (apply (_tApp app) . pure)
            t -> evalError' i $ "map: expecting list: " ++ abbrev t
->>>>>>> aa5178e1
 map' i as = argsError' i as
 
 list :: RNativeFun e
@@ -582,7 +468,7 @@
 makeList :: RNativeFun e
 makeList i [TLitInteger len,value] = case typeof value of
   Right ty -> return $ toTList ty def $ replicate (fromIntegral len) value
-  Left ty -> evalError' i $ "make-list: invalid value type: " <> pretty ty
+  Left ty -> evalError' i $ "make-list: invalid value type: " ++ show ty
 makeList i as = argsError i as
 
 reverse' :: RNativeFun e
@@ -593,7 +479,7 @@
 fold' i as@[app@TApp {},initv,l] = gasUnreduced i as $ reduce l >>= \l' -> case l' of
            TList ls _ _ -> reduce initv >>= \initv' ->
                          foldM (\r a' -> apply (_tApp app) [r,a']) initv' ls
-           t -> evalError' i $ "fold: expecting list: " <> text (abbrev t)
+           t -> evalError' i $ "fold: expecting list: " ++ abbrev t
 fold' i as = argsError' i as
 
 
@@ -605,7 +491,7 @@
                            case t of
                              (TLiteral (LBool True) _) -> return [a']
                              _ -> return []) -- hmm, too permissive here, select is stricter
-           t -> evalError' i $ "filter: expecting list: " <> text (abbrev t)
+           t -> evalError' i $ "filter: expecting list: " ++ abbrev t
 filter' i as = argsError' i as
 
 length' :: RNativeFun e
@@ -637,15 +523,14 @@
 at' _ [li@(TLitInteger idx),TList ls _ _] =
     case ls `atMay` fromIntegral idx of
       Just t -> return t
-      Nothing -> evalError (_tInfo li) $ "at: bad index " <>
-        pretty idx <> ", length " <> pretty (length ls)
+      Nothing -> evalError (_tInfo li) $ "at: bad index " ++ show idx ++ ", length " ++ show (length ls)
 at' _ [idx,TObject ls _ _] = lookupObj idx ls
 at' i as = argsError i as
 
-lookupObj :: (Eq n, Pretty n) => Term n -> [(Term n, Term n)] -> Eval m (Term n)
+lookupObj :: (Eq n, Show n) => Term n -> [(Term n, Term n)] -> Eval m (Term n)
 lookupObj idx ls = case lookup (unsetInfo idx) (map (first unsetInfo) ls) of
   Just v -> return v
-  Nothing -> evalError (_tInfo idx) $ "at: key not found: " <> pretty idx
+  Nothing -> evalError (_tInfo idx) $ "at: key not found: " ++ show idx
 
 remove :: RNativeFun e
 remove _ [key,TObject ps t _] = return $ TObject (filter (\(k,_) -> unsetInfo key /= unsetInfo k) ps) t def
@@ -687,11 +572,9 @@
 bindObjectLookup TObject {..} = do
   !m <- fmap M.fromList $ forM _tObject $ \(k,v) -> case k of
     TLitString k' -> return (k',liftTerm v)
-    tk -> evalError _tInfo $
-      "Bad object (non-string key) in bind: " <> pretty tk
+    tk -> evalError _tInfo $ "Bad object (non-string key) in bind: " ++ show tk
   return (\s -> M.lookup s m)
-bindObjectLookup t = evalError (_tInfo t) $
-  "bind: expected object: " <> pretty t
+bindObjectLookup t = evalError (_tInfo t) $ "bind: expected object: " ++ show t
 
 typeof'' :: RNativeFun e
 typeof'' _ [t] = return $ tStr $ typeof' t
@@ -736,28 +619,25 @@
 sort' _ [TList{..}] = case nub (map typeof _tList) of
   [ty] -> case ty of
     Right rty@(TyPrim pty) -> case pty of
-      TyValue -> badTy ty
-      TyGuard{} -> badTy ty
+      TyValue -> badTy (show ty)
+      TyGuard{} -> badTy (show ty)
       _ -> do
         sl <- forM _tList $ \e -> case firstOf tLiteral e of
-          Nothing -> evalError _tInfo $ "Unexpected type error, expected literal: " <> pretty e
+          Nothing -> evalError _tInfo $ "Unexpected type error, expected literal: " ++ show e
           Just lit -> return (lit,e)
         return $ TList (map snd $ sortBy (compare `on` fst) sl) rty def
-    _ -> badTy ty
-  ts -> evalError _tInfo $ "sort: non-uniform list: " <> spaceBrackets (fmap renderMsgOrTm ts)
-  where renderMsgOrTm = either pretty pretty
-        badTy msgOrTm = evalError _tInfo $ "sort: bad list type: " <> renderMsgOrTm msgOrTm
+    _ -> badTy (show ty)
+  ts -> evalError _tInfo $ "sort: non-uniform list: " ++ show ts
+  where badTy s = evalError _tInfo $ "sort: bad list type: " ++ s
 sort' _ [fields@TList{},l@TList{}]
   | null (_tList fields) = evalError (_tInfo fields) "Empty fields list"
   | otherwise = do
       sortPairs <- forM (_tList l) $ \el -> case firstOf tObject el of
-        Nothing -> evalError (_tInfo l) $ "Non-object found: " <> pretty el
+        Nothing -> evalError (_tInfo l) $ "Non-object found: " ++ show el
         Just o -> fmap ((,el) . reverse) $ (\f -> foldM f [] (_tList fields)) $ \lits fld -> do
           v <- lookupObj fld o
           case firstOf tLiteral v of
-            Nothing -> evalError (_tInfo l) $
-              "Non-literal found at field " <> pretty fld <>
-              ": " <> pretty el
+            Nothing -> evalError (_tInfo l) $ "Non-literal found at field " ++ show fld ++ ": " ++ show el
             Just lit -> return (lit:lits)
       return $ TList (map snd $ sortBy (compare `on` fst) sortPairs) (_tListType l) def
 
@@ -777,15 +657,14 @@
       foldM_ matchPart False $ zip (T.splitOn "." pactVersion) (T.splitOn "." fullV)
       where
         parseNum orgV s = case AP.parseOnly (AP.many1 AP.digit) s of
-          Left _ -> evalError' i $ "Invalid version component: " <> pretty (orgV,s)
+          Left _ -> evalError' i $ "Invalid version component: " ++ show (orgV,s)
           Right v -> return v
         matchPart True _ = return True
         matchPart _ (pv,mv)  = do
           pv' <- parseNum pactVersion pv
           mv' <- parseNum fullV mv
           when (mv' `failCmp` pv') $ evalError' i $
-            "Invalid pact version " <> pretty pactVersion <>
-            ", " <> msg <> " allowed: " <> pretty fullV
+            "Invalid pact version " ++ show pactVersion ++ ", " ++ msg ++ " allowed: " ++ show fullV
           return (mv' `succCmp` pv')
 
 contains :: RNativeFun e
@@ -824,8 +703,8 @@
         then case baseStrToInt base' txt of
           Left _ -> argsError i as
           Right n -> return (toTerm n)
-        else evalError' i $ "Invalid input: unsupported string length: " <> pretty txt
-      else evalError' i $ "Invalid input: supplied string is not hex: " <> pretty txt
+        else evalError' i $ "Invalid input: unsupported string length: " ++ (unpack txt)
+      else evalError' i $ "Invalid input: supplied string is not hex: " ++ (unpack txt)
 
 txHash :: RNativeFun e
 txHash _ [] = (tStr . asString) <$> view eeHash
