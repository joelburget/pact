--- conflicted
+++ resolved
@@ -26,13 +26,13 @@
   , VerificationFailure(..)
   ) where
 
-<<<<<<< HEAD
 import           Control.Exception         as E
 import           Control.Lens              (at, ifoldrM, ifor, itraversed, ix,
                                             traversed, view, (%~), (&), (<&>),
-                                            (^.), (^?), (^@..), _1, _2, _Just,
-                                            _Left)
-import           Control.Monad             (void)
+                                            (?~), (^.), (^?), (^@..), _1, _2,
+                                            _Just, _Left)
+import           Control.Monad             (void, (<=<))
+
 import           Control.Monad.Except      (Except, ExceptT (ExceptT),
                                             MonadError, catchError, runExceptT,
                                             throwError, withExcept, withExceptT)
@@ -71,64 +71,17 @@
 import           Pact.Types.Typecheck      (AST,
                                             Fun (FDefun, _fArgs, _fBody, _fInfo),
                                             Named, Node, TcId (_tiInfo),
-                                            TopLevel (TopFun, TopTable),
+                                            TopLevel (TopConst, TopFun, TopTable),
                                             UserType (_utFields, _utName),
                                             runTC, tcFailures)
 import qualified Pact.Types.Typecheck      as TC
-=======
-import           Control.Exception          as E
-import           Control.Lens               (at, ifoldrM, itraversed, ix,
-                                             traversed, view, (%~), (&), (<&>),
-                                             (?~), (^.), (^?), (^@..), _1, _2,
-                                             _Just, _Left)
-import           Control.Monad              (void, (<=<))
-import           Control.Monad.Except       (Except, ExceptT (ExceptT),
-                                             MonadError, catchError, runExceptT,
-                                             throwError, withExcept,
-                                             withExceptT)
-import           Control.Monad.Morph        (generalize, hoist)
-import           Control.Monad.Reader       (runReaderT)
-import           Control.Monad.Trans.Class  (MonadTrans (lift))
-import qualified Data.HashMap.Strict        as HM
-import           Data.List                  (isPrefixOf)
-import           Data.Map.Strict            (Map)
-import qualified Data.Map.Strict            as Map
-import           Data.Maybe                 (mapMaybe)
-import           Data.Monoid                ((<>))
-import           Data.SBV                   (Symbolic)
-import qualified Data.SBV                   as SBV
-import qualified Data.SBV.Control           as SBV
-import qualified Data.SBV.Internals         as SBVI
-import           Data.Set                   (Set)
-import qualified Data.Set                   as Set
-import           Data.Text                  (Text)
-import qualified Data.Text                  as T
-import           Data.Traversable           (for)
-import           Prelude                    hiding (exp)
-
-import           Pact.Analyze.Parse         hiding (tableEnv)
-import           Pact.Typechecker           (typecheckTopLevel)
-import           Pact.Types.Lang            (Info, mModel, mName, renderInfo,
-                                             renderParsed, tMeta)
-import           Pact.Types.Runtime         (Exp, ModuleData, ModuleName,
-                                             Ref (Ref),
-                                             Term (TConst, TDef, TSchema, TTable),
-                                             asString, getInfo, tShow)
-import qualified Pact.Types.Runtime         as Pact
-import           Pact.Types.Typecheck       (AST, Fun (FDefun, _fArgs, _fBody, _fInfo),
-                                             Named, Node, TcId (_tiInfo),
-                                             TopLevel (TopConst, TopFun, TopTable),
-                                             UserType (_utFields, _utName),
-                                             runTC, tcFailures)
-import qualified Pact.Types.Typecheck       as TC
->>>>>>> 0f28224b
 
 import           Pact.Analyze.Errors
-import           Pact.Analyze.Eval          hiding (invariants)
-import           Pact.Analyze.Model         (allocArgs, allocModelTags,
-                                             saturateModel, showModel)
-import           Pact.Analyze.Parse         (expToCheck, expToInvariant,
-                                             parseBindings)
+import           Pact.Analyze.Eval         hiding (invariants)
+import           Pact.Analyze.Model        (allocArgs, allocModelTags,
+                                            saturateModel, showModel)
+import           Pact.Analyze.Parse        (expToCheck, expToInvariant,
+                                            parseBindings)
 import           Pact.Analyze.Translate
 import           Pact.Analyze.Types
 import           Pact.Analyze.Util
@@ -584,11 +537,7 @@
   -> HM.HashMap Text (DefinedProperty (Exp Info))
   -> Except VerificationFailure
        (HM.HashMap Text (Ref, Either ParseFailure [Located Check]))
-<<<<<<< HEAD
-moduleFunChecks tables modCheckExps modTys propDefs = for modTys $ \case
-=======
-moduleFunChecks tables funTypes consts propDefs = for funTypes $ \case
->>>>>>> 0f28224b
+moduleFunChecks tables modCheckExps funTypes consts propDefs = for funTypes $ \case
   -- TODO How better to handle the type mismatch?
   (Pact.Direct _, _) -> throwError InvalidRefType
   (ref@(Ref defn), Pact.FunType argTys resultTy) -> do
@@ -646,19 +595,13 @@
           Just model' ->
             let expProperties = model' ^? ix "properties"
                 expProperty   = model' ^? ix "property"
-<<<<<<< HEAD
             in collectExps "properties" expProperties expProperty
         Nothing -> pure []
       let funName = _tDefName defn
           applicableModuleChecks = map _moduleProperty $
             filter (applicableCheck funName) modCheckExps
       runExpParserOver (applicableModuleChecks <> exps) $
-        expToCheck tableEnv vidStart nameVids vidTys propDefs
-=======
-            exps <- collectExps "properties" expProperties expProperty
-            runExpParserOver exps $
-              expToCheck tableEnv vidStart nameVids vidTys consts propDefs
->>>>>>> 0f28224b
+        expToCheck tableEnv vidStart nameVids vidTys consts propDefs
 
     pure (ref, Right checks)
 
@@ -795,11 +738,7 @@
     traverse (valueToProp' <=< translateNodeNoGraph') consts
 
   (funChecks :: HM.HashMap Text (Ref, Either ParseFailure [Located Check]))
-<<<<<<< HEAD
-    <- hoist generalize $ moduleFunChecks tables checkExps funTypes propDefs
-=======
-    <- hoist generalize $ moduleFunChecks tables funTypes consts' propDefs
->>>>>>> 0f28224b
+    <- hoist generalize $ moduleFunChecks tables checkExps funTypes consts' propDefs
 
   let funChecks' :: Either ParseFailure (HM.HashMap Text (Ref, [Located Check]))
       funChecks' = traverse sequence funChecks
