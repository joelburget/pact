--- conflicted
+++ resolved
@@ -61,11 +61,7 @@
 import           Pact.Typechecker     (typecheckTopLevel)
 import           Pact.Types.Lang      (pattern ColonExp, pattern CommaExp,
                                        Info, mModel, renderInfo, renderParsed,
-<<<<<<< HEAD
-                                       tInfo, tMeta, _tDefName)
-=======
-                                       tMeta, _tDef, tDef, _dDefName, dMeta)
->>>>>>> 78b8db27
+                                       tInfo, tMeta, _tDef, tDef, _dDefName, dMeta)
 import           Pact.Types.Runtime   (Exp, ModuleData(..), ModuleName,
                                        Ref (Ref), mdRefMap, mdModule,
                                        Term (TConst, TDef, TSchema, TTable),
@@ -607,7 +603,6 @@
     -- is found; and/or change 'funTypes' to hold 'Def' objects
     checks <- case defn ^? tDef . dMeta . mModel of
       Nothing -> pure []
-<<<<<<< HEAD
       Just model -> case normalizeListLit model of
         Nothing -> throwError $ ModuleParseFailure
           -- reconstruct an `Exp Info` for this list
@@ -616,20 +611,11 @@
           )
         Just model' -> withExcept ModuleParseFailure $ liftEither $ do
           exps <- collectExps "property" model'
-          let funName = _tDefName defn
+          let funName = _dDefName (_tDef defn)
               applicableModuleChecks = map _moduleProperty $
                 filter (applicableCheck funName) modCheckExps
           runExpParserOver (applicableModuleChecks <> exps) $
             expToCheck tableEnv vidStart nameVids vidTys consts propDefs
-=======
-      Just model -> withExcept ModuleParseFailure $ liftEither $ do
-        exps <- collectExps "property" model
-        let funName = _dDefName (_tDef defn)
-            applicableModuleChecks = map _moduleProperty $
-              filter (applicableCheck funName) modCheckExps
-        runExpParserOver (applicableModuleChecks <> exps) $
-          expToCheck tableEnv vidStart nameVids vidTys consts propDefs
->>>>>>> 78b8db27
 
     pure (ref, Right checks)
 
