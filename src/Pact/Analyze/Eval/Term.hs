{-# LANGUAGE DataKinds                  #-}
{-# LANGUAGE GeneralizedNewtypeDeriving #-}
{-# LANGUAGE LambdaCase                 #-}
{-# LANGUAGE OverloadedStrings          #-}
{-# LANGUAGE Rank2Types                 #-}
{-# LANGUAGE ScopedTypeVariables        #-}
{-# LANGUAGE TypeApplications           #-}
{-# LANGUAGE TypeFamilies               #-}
{-# LANGUAGE ViewPatterns               #-}

-- | Symbolic evaluation of program 'Term's (as opposed to the 'Invariant' or
-- 'Prop' languages).
module Pact.Analyze.Eval.Term where

import           Control.Applicative         (ZipList (..))
import           Control.Lens                (At (at), Lens', preview, use,
                                              view, (%=), (%~), (&), (+=), (.=),
                                              (.~), (<&>), (?~), (?=), (^.),
                                              (^?), _1, _2, _head, _Just,
                                              ifoldlM)
import           Control.Monad               (void)
import           Control.Monad.Except        (Except, MonadError (throwError))
import           Control.Monad.Reader        (MonadReader (ask, local), runReaderT)
import           Control.Monad.RWS.Strict    (RWST (RWST, runRWST))
import           Control.Monad.State.Strict  (MonadState, modify', runStateT)
import qualified Data.Aeson                  as Aeson
import           Data.ByteString.Lazy        (toStrict)
import           Data.Foldable               (foldl', foldlM)
import           Data.Map.Strict             (Map)
import qualified Data.Map.Strict             as Map
import           Data.SBV                    (EqSymbolic ((.==), (./=)), HasKind,
                                              Mergeable (symbolicMerge), SBV,
                                              SymArray (readArray), SymVal, ite,
                                              literal, (.<), uninterpret,
                                              writeArray)
import qualified Data.SBV.Internals          as SBVI
import qualified Data.SBV.String             as SBV
import           Data.SBV.Tuple              (tuple)
import qualified Data.SBV.Tuple              as SBVT
import           Data.String                 (fromString)
import           Data.Text                   (Text, pack)
import qualified Data.Text                   as T
import           Data.Text.Encoding          (encodeUtf8)
import           Data.Thyme                  (formatTime, parseTime)
import           Data.Traversable            (for)
import           Data.Type.Equality          ((:~:)(Refl))
import           GHC.TypeLits
import           System.Locale

import qualified Pact.Types.Hash             as Pact
import qualified Pact.Types.Persistence      as Pact
import           Pact.Types.Pretty           (renderCompactString', pretty)
import           Pact.Types.Runtime          (tShow)
import qualified Pact.Types.Runtime          as Pact
import           Pact.Types.Version          (pactVersion)

import           Pact.Analyze.Errors
import           Pact.Analyze.Eval.Core
import           Pact.Analyze.Eval.Invariant
import           Pact.Analyze.LegacySFunArray
import           Pact.Analyze.Types
import           Pact.Analyze.Types.Eval
import           Pact.Analyze.Util

newtype Analyze a
  = Analyze
    { runAnalyze :: RWST AnalyzeEnv () EvalAnalyzeState (Except AnalyzeFailure) a }
  deriving (Functor, Applicative, Monad, MonadReader AnalyzeEnv,
            MonadState EvalAnalyzeState, MonadError AnalyzeFailure)

instance Analyzer Analyze where
  type TermOf Analyze = Term
  eval                = evalTerm
  throwErrorNoLoc err = do
    info <- view (analyzeEnv . aeInfo)
    throwError $ AnalyzeFailure info err
  getVar vid                 = view (scope . at vid)
  withVar vid val m          = local (scope . at vid ?~ val) m
  markFailure b              = succeeds %= (.&& sansProv (sNot b))
  withMergeableAnalyzer ty f = withSymVal ty f

addConstraint :: S Bool -> Analyze ()
addConstraint b = modify' $ latticeState.lasConstraints %~ (.&& b)

genUninterpreted :: HasKind a => Analyze (S a)
genUninterpreted = do
  nextId <- use $ globalState.gasNextUninterpId
  let val = uninterpretS $ "uninterp_" <> show nextId
  globalState.gasNextUninterpId += 1
  pure val

instance (Mergeable a) => Mergeable (Analyze a) where
  symbolicMerge force test left right = Analyze $ RWST $ \r s ->
    --
    -- We explicitly propagate only the "global" portion of the state from the
    -- left to the right computation. And then the only lattice state, and not
    -- global state, is merged.
    --
    -- If either side fails, the entire merged computation fails.
    --
    let run act = runRWST (runAnalyze act) r
    in do
      (lRes, AnalyzeState lls lgs, ()) <- run left s
      (rRes, AnalyzeState rls rgs, ()) <- run right $ s & globalState .~ lgs

      return ( symbolicMerge force test lRes rRes
             , AnalyzeState (symbolicMerge force test lls rls) rgs
             , ()
             )

--
-- NOTE: for these tagging functions, at the moment we allow a "partial" model.
--       we could also decide to 'throwError'; right now we simply don't tag in
--       these cases where a tag is not found.
--

tagAccessKey
  :: Lens' (ModelTags 'Symbolic) (Map TagId (Located Access))
  -> TagId
  -> S RowKey
  -> S Bool
  -> Analyze ()
tagAccessKey lens' tid rowKey accessSucceeds = do
  mAcc <- preview $ aeModelTags.lens'.at tid._Just.located
  case mAcc of
    Nothing -> pure ()
    Just (Access tagRowKey _object tagSuccess) -> do
      addConstraint $ sansProv $ rowKey               .== tagRowKey
      addConstraint $ sansProv $ _sSbv accessSucceeds .== tagSuccess

-- | "Tag" an uninterpreted read value with value from our Model that was
-- allocated in Symbolic.
tagAccessCell
  :: Lens' (ModelTags 'Symbolic) (Map TagId (Located Access))
  -> TagId
  -> Text
  -> AVal
  -> Analyze ()
tagAccessCell lens' tid fieldName av = do
  mTag <- preview $
    aeModelTags.lens'.at tid._Just.located.accObject.objFields.at fieldName._Just._2
  case mTag of
    Nothing    -> pure ()
    Just tagAv -> addConstraint $ sansProv $ av .== tagAv

tagAssert :: TagId -> S Bool -> Analyze ()
tagAssert tid sb = do
  mTag <- preview $ aeModelTags.mtAsserts.at tid._Just.located
  case mTag of
    Nothing  -> pure ()
    Just sbv -> addConstraint $ sansProv $ sbv .== _sSbv sb

tagGuard :: TagId -> S Guard -> S Bool -> Analyze ()
tagGuard tid sg sPasses = do
  mGEnforcement <- preview $ aeModelTags.mtGuardEnforcements.at tid._Just.located
  case mGEnforcement of
    Nothing  -> pure ()
    Just (GuardEnforcement sg' passes') -> do
      addConstraint $ sansProv $ sg' .== sg
      addConstraint $ sansProv $ passes' .== _sSbv sPasses
      globalState.gasGuardProvenances.at tid .= (sg ^. sProv)

tagGrantRequest :: TagId -> S Bool -> Analyze ()
tagGrantRequest tid sb = do
  mTag <- preview $ aeModelTags.mtGrantRequests.at tid._Just.located
  case mTag of
    Nothing  -> pure ()
    Just (GrantRequest _ sbv) -> addConstraint $ sansProv $ sbv .== _sSbv sb

tagSubpathStart :: Path -> S Bool -> Analyze ()
tagSubpathStart p active = do
  mTag <- preview $ aeModelTags.mtPaths.at p._Just
  case mTag of
    Nothing  -> pure ()
    Just sbv -> addConstraint $ sansProv $ sbv .== _sSbv active

tagFork :: Path -> Path -> S Bool -> S Bool -> Analyze ()
tagFork pathL pathR reachable lPasses = do
  tagSubpathStart pathL $ reachable .&& lPasses
  tagSubpathStart pathR $ reachable .&& sNot lPasses

tagResult :: AVal -> Analyze ()
tagResult av = do
  tid <- view $ aeModelTags.mtResult._1
  tagReturn tid av
  tag <- view $ aeModelTags.mtResult._2.located._2
  addConstraint $ sansProv $ tag .== av

tagReturn :: TagId -> AVal -> Analyze ()
tagReturn tid av = do
  mTag <- preview $ aeModelTags.mtReturns.at tid._Just._2
  case mTag of
    Nothing    -> pure ()
    Just tagAv -> addConstraint $ sansProv $ tagAv .== av

tagVarBinding :: VarId -> AVal -> Analyze ()
tagVarBinding vid av = do
  mTag <- preview $ aeModelTags.mtVars.at vid._Just.located._2._2
  case mTag of
    Nothing    -> pure ()
    Just tagAv -> addConstraint $ sansProv $ av .== tagAv

reindex :: Map Text VarId -> Map Text AVal -> Map VarId AVal
reindex varMap = Map.mapKeys (varMap Map.!)

applyInvariants
  :: TableName
  -> Map Text AVal
  -- ^ Mapping from the fields in this table to the @SVal@ holding that field
  --   in this context.
  -> ([S Bool] -> Analyze ())
  -- ^ The function used to apply an invariant in this context. The @SBV Bool@
  --   is an assertion of what it would take for the invariant to be true in
  --   this context.
  -> Analyze ()
applyInvariants tn aValFields addInvariants = do
  mInvariants <- view (invariants . at tn)
  mColumnIds  <- view (aeColumnIds . at tn)
  case (mInvariants, mColumnIds) of
    (Just invariants', Just columnIds) -> do
      let aValFields' = reindex columnIds aValFields
      invariants'' <- for invariants' $ \(Located info invariant) -> do
        case runReaderT (runStateT (unInvariantCheck (eval invariant)) sTrue)
                        (Located info aValFields') of
          -- Use the location of the invariant
          Left (AnalyzeFailure _ err) -> throwError $ AnalyzeFailure info err
          -- though it's important that the query succeeds, we don't check that
          -- here. it's checked when we query invariants. if it passes there,
          -- it'll pass here. if not, we won't get here.
          Right (inv, _querySucceeds) -> pure inv
      addInvariants invariants''
    _ -> pure ()

evalETerm :: ETerm -> Analyze AVal
evalETerm tm = snd <$> evalExistential tm

-- TODO: pending #360
-- validateWrite
--   :: Pact.WriteType
--   -> SingTy ('TyObject schema)
--   -> Object Term schema
--   -> Analyze ()
-- validateWrite _writeType (SObjectUnsafe schema) (Object om)
--   = validateWrite' schema om where

--   validateWrite'
--     :: SingList schema -> HList (Column Term) schema -> Analyze ()
--   validateWrite' SNil' SNil = pure ()
--   validateWrite' _     _    = error "TODO"

-- validateWrite writeType objTy@(SObject schema) obj@(Object om) = do

--   -- For now we lump our three cases together:
--   --   1. write field not in schema
--   --   2. object and schema types don't match
--   --   3. unexpected partial write
--   let invalid = throwErrorNoLoc $ InvalidDbWrite writeType objTy obj

--   iforM_ om $ \field (ety, _av) ->
--     case field `Map.lookup` schema of
--       Nothing -> invalid
--       Just ety'
--         | ety /= ety' -> invalid
--         | otherwise   -> pure ()

--   let requiresFullWrite = writeType `elem` [Pact.Insert, Pact.Write]

--   when (requiresFullWrite && Map.size om /= Map.size schema) invalid

readFields
  :: TableName -> S RowKey -> TagId -> SingTy ('TyObject ty)
  -> Analyze (S (ConcreteObj ty), Map Text AVal)
readFields _tn _sRk _tid (SObjectUnsafe SNil') =
  pure (withProv (FromRow Map.empty) (literal ()), Map.empty)
readFields tn sRk tid (SObjectUnsafe (SCons' sym fieldType subSchema)) = do
  let fieldName  = symbolVal sym
      tFieldName = T.pack fieldName
      cn         = ColumnName fieldName
      subObjTy   = SObjectUnsafe subSchema
  columnRead tn cn .= sTrue
  sDirty <- use $ cellWritten tn cn sRk
  av     <- readField tn cn sRk sDirty fieldType
  tagAccessCell mtReads tid tFieldName av
  case av of
    OpaqueVal -> throwErrorNoLoc "Opaque value encountered in table read"
    AVal (Just (FromCell oc)) sval
      -> withSymVal fieldType $ withSymVal subObjTy $ do
        (S (Just (FromRow ocMap)) obj', avs) <- readFields tn sRk tid subObjTy
        pure ( withProv (FromRow $ Map.insert cn oc ocMap) $
                 tuple (SBVI.SBV sval, obj')
             , Map.insert tFieldName av avs
             )
    AVal _ _ -> error
      "impossible: unexpected type of cell provenance in readFields"

readField
  :: TableName -> ColumnName -> S RowKey -> S Bool -> SingTy ty -> Analyze AVal
readField tn cn sRk sDirty ty
  = mkAVal <$> use (typedCell ty id tn cn sRk sDirty)

aValsOfObj :: SingList schema -> SBV (ConcreteObj schema) -> Map Text AVal
aValsOfObj schema obj = foldObject (obj :< schema) $ \sym (SBVI.SBV sval) _
  -> Map.singleton (T.pack (symbolVal sym)) (AVal Nothing sval)

writeFields
  :: Pact.WriteType -> TagId -> TableName -> S RowKey
  -> S (ConcreteObj ty) -> SingTy ('TyObject ty)
  -> Analyze ()
writeFields _ _ _ _ _ SObjectNil = pure ()

writeFields writeType tid tn sRk (S mProv obj)
  (SObjectCons sym fieldType subObjTy)
  = withSymVal fieldType $ withSymVal (SObjectUnsafe subObjTy) $ do
  let fieldName  = symbolVal sym
      tFieldName = T.pack fieldName
      cn         = ColumnName fieldName
      SBVI.SBV sVal = obj SBVT.^. SBVT._1

  cellWritten tn cn sRk .= sTrue
  columnWritten tn cn   .= sTrue
  tagAccessCell mtWrites tid tFieldName $ AVal mProv sVal

  -- Note: The reason for taking `plus` and `minus` as arguments is to
  -- avoid overlapping instances. GHC is willing to pick `+` and `-`
  -- for each of the two instantiations of this function.
  let writeDelta
        :: forall ty ty'. (SymVal ty', Num ty', Concrete ty ~ ty')
        => SingTy ty
        -> (S ty' -> S ty' -> S ty') -> (S ty' -> S ty' -> S ty')
        -> (TableName -> ColumnName -> S RowKey -> Lens' EvalAnalyzeState (S ty'))
        -> (TableName -> ColumnName ->             Lens' EvalAnalyzeState (S ty'))
        -> Analyze ()
      writeDelta ty plus minus mkCellDeltaL mkColDeltaL = do
        let cell :: Lens' EvalAnalyzeState (S ty')
            cell = typedCell ty id tn cn sRk sTrue
            next = mkS mProv sVal

        -- (only) in the case of an insert, we know the cell did not
        -- previously exist
        prev <- if writeType == Pact.Insert
          then pure (literalS 0)
          else use cell

        cell .= next
        let diff = next `minus` prev
        mkCellDeltaL tn cn sRk %= plus diff
        mkColDeltaL  tn cn     %= plus diff

  case fieldType of
    SInteger -> writeDelta SInteger (+) (-) intCellDelta intColumnDelta
    SDecimal -> writeDelta SDecimal (+) (-) decCellDelta decColumnDelta
    _        -> typedCell fieldType id tn cn sRk sTrue .= mkS mProv sVal

  writeFields writeType tid tn sRk (S mProv (obj SBVT.^. SBVT._2))
    (SObjectUnsafe subObjTy)

writeFields _ _ _ _ _ _ = vacuousMatch "the previous two cases are complete"

accumulatingPendingGrants :: Analyze () -> Analyze TokenGrants
accumulatingPendingGrants act = do
    emptyGrants <- view aeEmptyGrants
    previouslyPending <- swapIn emptyGrants
    act
    swapIn previouslyPending

  where
    swapIn :: TokenGrants -> Analyze TokenGrants
    swapIn next = do
      prev <- use $ latticeState.lasPendingGrants
      latticeState.lasPendingGrants .= next
      pure prev

capabilityAppToken :: Capability -> [VarId] -> Analyze Token
capabilityAppToken (Capability schema capName) vids = do
    mAVals <- sequence <$> traverse getVar vids
    case mAVals of
      Nothing    ->
        throwErrorNoLoc "unexpected missing variable in environment"
      Just avals ->
        pure $ Token schema capName $ sansProv $ buildObject schema avals

  where
    buildObject :: SingList schema -> [AVal] -> SBV (ConcreteObj schema)
    buildObject SNil' [] = literal ()
    buildObject (SCons' _sym ty tys) ((AVal _ sval):avals) =
      withSymVal ty $ withSymVal (SObjectUnsafe tys) $ tuple
        ( SBVI.SBV sval
        , buildObject tys avals
        )
    buildObject _ _ = error "invariant violation: list length mismatch"

addPendingGrant :: Token -> Analyze ()
addPendingGrant token = pendingTokenGranted token .= sTrue

extendingGrants :: TokenGrants -> Analyze (S a) -> Analyze (S a)
extendingGrants newGrants = local $ aeActiveGrants %~ (<> newGrants)

<<<<<<< HEAD
evalTerm :: forall a. SingI a => Term a -> Analyze (S (Concrete a))
=======
isGranted :: Token -> Analyze (S Bool)
isGranted t = view $ activeGrants.tokenGranted t

evalTerm :: SingI a => Term a -> Analyze (S (Concrete a))
>>>>>>> 641542c1
evalTerm = \case
  CoreTerm a -> evalCore a

  Sequence eterm valT -> evalETerm eterm *> evalTerm valT

  IfThenElse ty cond (thenPath, then') (elsePath, else') -> do
    reachable  <- use purelyReachable
    testPasses <- evalTerm cond
    tagFork thenPath elsePath reachable testPasses
    singIte ty (_sSbv testPasses)
      (evalTerm then')
      (evalTerm else')

  -- TODO: check that the body of enforce is pure
  Enforce mTid cond -> do
    cond' <- evalTerm cond
    maybe (pure ()) (`tagAssert` cond') mTid
    succeeds %= (.&& cond')
    pure sTrue

  EnforceOne (Left tid) -> do
    tagAssert tid sFalse -- in this case (of an empty list), we always fail.
    succeeds .= sFalse
    pure sTrue           -- <- this value doesn't matter.

  -- TODO: check that each cond is pure. checking that @Enforce@ terms are pure
  -- does *NOT* suffice; we can have arbitrary expressions in an @enforce-one@
  -- list.
  EnforceOne (Right conds) -> do
    initSucceeds <- use succeeds

    (result, anySucceeded) <- foldlM
      (\(prevRes, earlierSuccess) ((failTag, passTag), cond) -> do
        succeeds .= sTrue
        res <- evalTerm cond
        currentSucceeded <- use succeeds
        tagFork passTag failTag (sNot earlierSuccess) currentSucceeded

        pure $ iteS earlierSuccess
          (prevRes, sTrue)
          (res,     currentSucceeded))
      (sTrue, sFalse)
      conds

    succeeds .= (initSucceeds .&& anySucceeded)
    pure result

  WithCapability app body -> do
    grants <- accumulatingPendingGrants $
      void $ evalETerm app

    extendingGrants grants $
      evalTerm body

  Granting cap vids t -> do
    r <- evalTerm t
    addPendingGrant =<< capabilityAppToken cap vids
    pure r

  HasGrant tid cap (unzip -> (_, vids)) -> do
    granted <- isGranted =<< capabilityAppToken cap vids
    tagGrantRequest tid granted
    pure granted

  Read objTy tid tn rowKey -> do
    sRk <- symRowKey <$> evalTerm rowKey
    tableRead tn .= sTrue
    rowReadCount tn sRk += 1

    readSucceeds <- use $ rowExists id tn sRk
    tagAccessKey mtReads tid sRk readSucceeds
    succeeds %= (.&& readSucceeds)

    (sObj, aValFields) <- readFields tn sRk tid objTy

    applyInvariants tn aValFields $ mapM_ addConstraint

    pure sObj

  Write objTy@(SObjectUnsafe schema) writeType tid tn rowKey objT -> do
    obj <- withSing objTy $ evalTerm objT
    -- TODO: pending issue #360
    -- validateWrite writeType objTy obj
    sRk <- symRowKey <$> evalTerm rowKey

    thisRowExists <- use $ rowExists id tn sRk
    let writeSucceeds = case writeType of
          Pact.Insert -> sNot thisRowExists
          Pact.Write  -> sTrue
          Pact.Update -> thisRowExists
    succeeds %= (.&& writeSucceeds)
    rowExists id tn sRk .= sTrue

    tableWritten tn .= writeSucceeds
    rowWriteCount tn sRk += 1
    tagAccessKey mtWrites tid sRk writeSucceeds

    writeFields writeType tid tn sRk obj objTy

    let aValFields = aValsOfObj schema (_sSbv obj)
    applyInvariants tn aValFields $ \invariants' ->
      let fs :: ZipList (Located (SBV Bool) -> Located (SBV Bool))
          fs = ZipList $ (\s -> fmap (_sSbv s .&&)) <$> invariants'
      in maintainsInvariants . at tn . _Just %= (fs <*>)

    --
    -- TODO: make a constant on the pact side that this uses:
    --
    pure $ literalS "Write succeeded"

  Let _name vid eterm body -> do
    av <- evalETerm eterm
    tagVarBinding vid av
    withVar vid av $ do
      res <- evalTerm body
      pure res

  Return tid body -> do
    res <- evalTerm body
    tagReturn tid $ mkAVal res
    pure res

  -- Read values from tx metadata
  ReadKeySet  nameT -> readKeySet  =<< evalTerm nameT
  ReadDecimal nameT -> readDecimal =<< evalTerm nameT
  ReadInteger nameT -> readInteger =<< evalTerm nameT

  PactId -> do
    whetherInPact <- view inPact
    succeeds %= (.&& whetherInPact)
    view currentPactId

  --
  -- If in the future Pact is able to store guards other than keysets in the
  -- registry, our approach will work for that generally.
  --
  MkKsRefGuard nameT -> resolveGuard =<< symRegistryName <$> evalTerm nameT

  MkPactGuard _nameT -> do
    whetherInPact <- view inPact
    succeeds %= (.&& whetherInPact)
    view aeTrivialGuard

  MkUserGuard _ty _obj _name ->
    --
    -- NOTE: for now we just leave this uninterpreted, until we are prepared to
    -- close over and analyze user guard functions in the future. we do not
    -- try to resolve two uses of the same name to the same user guard, because
    -- the guard created is *also* a function of the supplied object.
    --
    genUninterpreted

  GuardPasses tid guardT -> do
    guard <- evalTerm guardT

    -- NOTE: we're at an enforcement site; we know that `GuardPasses`
    -- constructions only appear within `Enforce` constructions. so if we have
    -- metadata sitting around for a cell that this guard came from, mark that
    -- cell as enforced.
    case guard ^? sProv._Just._FromCell of
      Just (OriginatingCell tn sCn sRk sDirty) ->
        cellEnforced tn sCn sRk %= (.|| sNot sDirty)
      Nothing ->
        pure ()

    whetherPasses <- fmap sansProv $
      readArray <$> view guardPasses <*> pure (_sSbv guard)

    tagGuard tid guard whetherPasses
    pure whetherPasses

  PactVersion -> pure $ literalS $ Str $ T.unpack pactVersion

  Format formatStr args -> do
    formatStr' <- eval formatStr
    args' <- for args $ \case
      Some SStr     str  -> Left          <$> eval str
      Some SInteger int  -> Right . Left  <$> eval int
      Some SBool    bool -> Right . Right <$> eval bool
      etm                   -> throwErrorNoLoc $ fromString $
        renderCompactString' $
        "We can only analyze calls to `format` formatting {string,integer,bool}" <>
        " (not " <> pretty etm <> ")"
    case unliteralS formatStr' of
      Nothing -> throwErrorNoLoc "We can only analyze calls to `format` with statically determined contents (both arguments)"
      Just (Str concreteStr) -> case format concreteStr args' of
        Left err -> throwError err
        Right tm -> pure tm

  FormatTime formatStr time -> do
    formatStr' <- eval formatStr
    time'      <- eval time
    case (unliteralS formatStr', unliteralS time') of
      (Just (Str formatStr''), Just time'') -> pure $ literalS $ Str $
        formatTime defaultTimeLocale formatStr'' (toPact timeIso time'')
      _ -> throwErrorNoLoc "We can only analyze calls to `format-time` with statically determined contents (both arguments)"

  ParseTime mFormatStr timeStr -> do
    formatStr' <- case mFormatStr of
      Just formatStr -> eval formatStr
      Nothing        -> pure $ literalS $ Str Pact.simpleISO8601
    timeStr'   <- eval timeStr
    case (unliteralS formatStr', unliteralS timeStr') of
      (Just (Str formatStr''), Just (Str timeStr'')) ->
        case parseTime defaultTimeLocale formatStr'' timeStr'' of
          Nothing   -> succeeds .= sFalse >> pure 0
          Just time -> pure $ literalS $ fromPact timeIso time
      _ -> throwErrorNoLoc "We can only analyze calls to `parse-time` with statically determined contents (both arguments)"

  Hash value -> do
    let sHash = literalS . Str . T.unpack . Pact.asString . Pact.hash
        notStaticErr :: AnalyzeFailure
        notStaticErr = AnalyzeFailure dummyInfo "We can only analyze calls to `hash` with statically determined contents"
    case value of
      -- Note that strings are hashed in a different way from the other types
      Some SStr tm -> eval tm <&> unliteralS >>= \case
        Nothing        -> throwError notStaticErr
        Just (Str str) -> pure $ sHash $ encodeUtf8 $ T.pack str

      -- Everything else is hashed by first converting it to JSON:
      Some SInteger tm -> eval tm <&> unliteralS >>= \case
        Nothing  -> throwError notStaticErr
        Just int -> pure $ sHash $ toStrict $ Aeson.encode int
      Some SBool tm -> eval tm <&> unliteralS >>= \case
        Nothing   -> throwError notStaticErr
        Just bool -> pure $ sHash $ toStrict $ Aeson.encode bool

      -- In theory we should be able to analyze decimals -- we just need to be
      -- able to convert them back into Decimal.Decimal decimals (from SBV's
      -- Real representation). This is probably possible if we think about it
      -- hard enough.
      Some SDecimal _    -> throwErrorNoLoc "We can't yet analyze calls to `hash` on decimals"

      Some (SList _) _   -> throwErrorNoLoc "We can't yet analyze calls to `hash` on lists"
      Some (SObject _) _ -> throwErrorNoLoc "We can't yet analyze calls to `hash` on objects"
      Some _ _           -> throwErrorNoLoc "We can't yet analyze calls to `hash` on non-{string,integer,bool}"

  Pact steps -> local (inPact .~ sTrue) $ do
    -- TODO: pending #442
    _previouslyYielded <- use $ latticeState . lasYielded

    -- We execute through all the steps once (via a left fold), then we execute
    -- all the rollbacks (via for), in reverse order.

    (rollbacks, _) <- ifoldlM
      (\stepNo (rollbacks, successChoice)
        --          ^ do we make it to this step?
        (Step (tm :< ty) successPath {- s_n -} mEntity mCancelVid mRollback) ->
        withSing ty $ do

        -- The first step has no cancel var. All other steps do.
        cancel <- case mCancelVid of

          -- We can never cancel before executing the first step
          Nothing -> pure sFalse

          -- ... otherwise, we nondeterministically either succeed or cancel
          Just (cancelPath {- c_n -}, cancelVid) -> withReset stepNo $ do
            cancel <- view (aeNondets . at cancelVid)
              ??? "couldn't find cancel var"

            tagFork successPath cancelPath (sansProv successChoice)
              (sansProv $ sNot cancel)

            pure $ successChoice .&& cancel

        let -- Trigger the latest rollback if we cancel on this step
            rollbacks' = rollbacks & _head . _2 %~ (.|| cancel)
            rollbacks'' = case mRollback of
              Nothing
                -> rollbacks'
              Just (rollbackPath {- r_n -}, rollback)
                -> (rollbackPath, sFalse, rollback):rollbacks'
                --                ^ should we run this rollback, and every
                --                  rollback before it?

            reachesStep = successChoice .&& sNot cancel

        ite reachesStep
          (void $ evalTermWithEntity mEntity tm)
          (pure ())

        pure (rollbacks'', reachesStep))
      ([], sTrue)
      steps

    void $ foldlM
      (\alreadyRollingBack
        (path {- r_n -}, rollbackTriggered, rollback) -> do
        -- If this rollback was triggered, we execute this and all earlier
        -- rollbacks
        let nowRollingBack = alreadyRollingBack .|| rollbackTriggered
        tagSubpathStart path $ sansProv nowRollingBack
        ite nowRollingBack
          (void $ evalETerm rollback)
          (pure ())
        pure nowRollingBack)
      sFalse
      rollbacks

    pure "pact done"

  -- Caution: yield / resume are not yet working pending #442
  Yield ty tm -> do
    val <- eval tm
    latticeState . lasYielded ?= SomeVal ty val
    pure val

  Resume -> use (latticeState . lasYielded) >>= \case
    Nothing -> throwErrorNoLoc "No previously yielded value for resume"
    Just (SomeVal ty val) -> case singEq ty (sing :: SingTy a) of
      Nothing   -> throwErrorNoLoc "Resume of unexpected type"
      Just Refl -> pure val

-- | Private pacts must be evaluated by the right entity. Fail if the current
-- entity doesn't match the provided.
evalTermWithEntity
  :: SingI a => Maybe (Term 'TyStr) -> Term a -> Analyze (S (Concrete a))
evalTermWithEntity mEntity tm = do
  case mEntity of
    Nothing -> pure ()
    Just expectedEntity -> do
      actualEntity    <- view currentEntity
      expectedEntity' <- eval expectedEntity
      markFailure $ actualEntity ./= expectedEntity'
  evalTerm tm

-- | Reset to perform between different transactions
withReset :: Int -> Analyze a -> Analyze a
withReset number action = do
  tables    <- view $ analyzeEnv . aeTables
  oldState  <- use id
  oldEnv    <- ask
  -- TODO: remove duplication with mkAnalyzeEnv
  let txMetadata   = TxMetadata (mkFreeArray $ "txKeySets"  <> tShow number)
                                (mkFreeArray $ "txDecimals" <> tShow number)
                                (mkFreeArray $ "txIntegers" <> tShow number)

      newRegistry = Registry $ mkFreeArray $ "registry" <> tShow number
      trivialGuard = uninterpret $ "trivial_guard" ++ show number
      newGuardPasses = writeArray (mkFreeArray $ "guardPasses" <> tShow number)
        trivialGuard sTrue

      -- If `rowExists` is already set to true, then it won't change. If it's
      -- set to false, this will unset it.
      updateTableMap (TableMap tm) = TableMap $ flip Map.mapWithKey tm $
        \(TableName tn) sFunArr ->
          let newArr = mkFreeArray $
                "row_exists__" <> T.pack tn <> "_" <> tShow number
          in eitherArray sFunArr newArr

      newState = oldState
        & latticeState . lasExtra . cvTableCells .~ mkSymbolicCells tables
        & latticeState . lasExtra . cvRowExists  %~ updateTableMap
      newEnv = oldEnv
        & aePactMetadata . pmEntity .~ uninterpretS "entity"
        & aeRegistry                .~ newRegistry
        & aeTxMetadata              .~ txMetadata
        & aeGuardPasses             .~ newGuardPasses

  id .= newState
  local (analyzeEnv .~ newEnv) action

-- For now we only allow these three types to be formatted.
--
-- Formatting behavior is not well specified. Its behavior on these types is
-- easy to infer from examples in the docs. We would also like to be able to
-- format decimals, but that's a little harder (we could still make it work).
-- Behavior on structured data is not specified.
type Formattable = Either (S Str) (Either (S Integer) (S Bool))

-- This definition was taken from Pact.Native, then modified to be symbolic
format :: String -> [Formattable] -> Either AnalyzeFailure (S Str)
format s tms = do
  -- TODO: don't convert to Text and back. splitOn is provided by both the
  -- split and MissingH packages.
  let parts = coerceS @String @Str . literalS . T.unpack <$> T.splitOn "{}" (pack s)
      plen = length parts
      rep = \case
        Left  str          -> str
        Right (Right bool) -> ite (_sSbv bool) "true" "false"
        Right (Left int)   ->
          ite (int .< 0) "-" "" .++
          coerceS @String @Str (sansProv (SBV.natToStr (_sSbv (abs int))))
  if plen == 1
  then Right (literalS (Str s))
  else if plen - length tms > 1
       then Left (AnalyzeFailure dummyInfo "format: not enough arguments for template")
       else Right $ foldl'
              (\r (e, t) -> r .++ rep e .++ t)
              (head parts)
              (zip tms (tail parts))<|MERGE_RESOLUTION|>--- conflicted
+++ resolved
@@ -395,14 +395,10 @@
 extendingGrants :: TokenGrants -> Analyze (S a) -> Analyze (S a)
 extendingGrants newGrants = local $ aeActiveGrants %~ (<> newGrants)
 
-<<<<<<< HEAD
-evalTerm :: forall a. SingI a => Term a -> Analyze (S (Concrete a))
-=======
 isGranted :: Token -> Analyze (S Bool)
 isGranted t = view $ activeGrants.tokenGranted t
 
-evalTerm :: SingI a => Term a -> Analyze (S (Concrete a))
->>>>>>> 641542c1
+evalTerm :: forall a. SingI a => Term a -> Analyze (S (Concrete a))
 evalTerm = \case
   CoreTerm a -> evalCore a
 
