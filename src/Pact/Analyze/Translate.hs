{-# LANGUAGE DataKinds                  #-}
{-# LANGUAGE FlexibleContexts           #-}
{-# LANGUAGE GADTs                      #-}
{-# LANGUAGE GeneralizedNewtypeDeriving #-}
{-# LANGUAGE LambdaCase                 #-}
{-# LANGUAGE MonadFailDesugaring        #-}
{-# LANGUAGE MultiParamTypeClasses      #-}
{-# LANGUAGE MultiWayIf                 #-}
{-# LANGUAGE OverloadedStrings          #-}
{-# LANGUAGE PatternSynonyms            #-}
{-# LANGUAGE Rank2Types                 #-}
{-# LANGUAGE ScopedTypeVariables        #-}
{-# LANGUAGE TemplateHaskell            #-}
{-# LANGUAGE ViewPatterns               #-}
{-# LANGUAGE TypeApplications           #-}
{-# LANGUAGE TypeFamilies               #-}

module Pact.Analyze.Translate where

import qualified Algebra.Graph              as Alga
import           Control.Applicative        (Alternative (empty))
import           Control.Lens               (Lens', at, cons, makeLenses, snoc,
                                             to, use, view, zoom, (%=), (%~),
                                             (+~), (.=), (.~), (<&>), (<>~),
                                             (?=), (^.), (^?))
import           Control.Monad              (join, replicateM, (>=>))
import           Control.Monad.Except       (Except, MonadError, throwError)
import           Control.Monad.Fail         (MonadFail (fail))
import           Control.Monad.Reader       (MonadReader (local),
                                             ReaderT (runReaderT))
import           Control.Monad.State.Strict (MonadState, StateT, modify',
                                             runStateT, evalStateT)
import           Data.Foldable              (foldl', for_)
import qualified Data.Map                   as Map
import           Data.Map.Strict            (Map)
import           Data.Maybe                 (fromMaybe, isNothing)
import qualified Data.Set                   as Set
import           Data.Text                  (Text)
import qualified Data.Text                  as T
import           Data.Thyme                 (parseTime)
import           Data.Traversable           (for)
import           Data.Type.Equality         ((:~:) (Refl))
import           GHC.Natural                (Natural)
import           System.Locale              (defaultTimeLocale)

import           Pact.Types.Persistence     (WriteType)
import           Pact.Types.Lang            (Info, Literal (..), PrimType (..),
                                             Type (TyUser, TySchema, TyPrim, TyVar, TyFun))
import qualified Pact.Types.Lang            as Pact
import           Pact.Types.Typecheck       (AST, Named (Named), Node, aId,
                                             aNode, aTy, tiName, _aTy)
import qualified Pact.Types.Typecheck       as Pact
import           Pact.Types.Util            (tShow)

import           Pact.Analyze.Feature       hiding (TyVar, Var, col, obj, str,
                                             time, list)
import           Pact.Analyze.Patterns
import           Pact.Analyze.Types
import           Pact.Analyze.Util


-- * Translation types

data TranslateFailure = TranslateFailure
  { _translateFailureInfo :: !Info
  , _translateFailure     :: !TranslateFailureNoLoc
  } deriving Show

data TranslateFailureNoLoc
  = BranchesDifferentTypes EType EType
  | NonStringLitInBinding (AST Node)
  | EmptyBody
  | MalformedArithOp Text [AST Node]
  | MalformedLogicalOp Text [AST Node]
  | MalformedComparison Text [AST Node]
  | NotConvertibleToSchema (Pact.Type Pact.UserType)
  | TypeMismatch EType EType
  | UnexpectedNode (AST Node)
  | MissingConcreteType (Pact.Type Pact.UserType)
  | MonadFailure String
  | NonStaticColumns (AST Node)
  | BadNegationType (AST Node)
  | BadTimeType (AST Node)
  | NonConstKey (AST Node)
  | FailedVarLookup Text
  | NoPacts (AST Node)
  | NoLists (AST Node)
  | NoKeys (AST Node)
  | NoReadMsg (AST Node)
  -- For cases we don't handle yet:
  | UnhandledType Node (Pact.Type Pact.UserType)

  | BadList
  | TODO
  deriving (Eq, Show)

describeTranslateFailureNoLoc :: TranslateFailureNoLoc -> Text
describeTranslateFailureNoLoc = \case
  BranchesDifferentTypes t1 t2 -> "two branches unexpectedly have different types: (" <> tShow t1 <> ") vs (" <> tShow t2 <> ")"
  NonStringLitInBinding ast -> "We only support analysis of binding forms (bind / with-read) binding string literals. Instead we found " <> tShow ast
  EmptyBody -> "can't translate an empty body"
  MalformedArithOp op args -> "Unsupported arithmetic op " <> op <> " with args " <> tShow args
  MalformedLogicalOp op args -> "Unsupported logical op " <> op <> " with args " <> tShow args
  MalformedComparison op args -> "Unsupported comparison op " <> op <> " with args " <> tShow args
  NotConvertibleToSchema ty -> "Expected a schema, but found " <> tShow ty
  TypeMismatch ty1 ty2 -> "Type mismatch: (" <> tShow ty1 <> ") vs (" <> tShow ty2 <> ")"
  -- Uncomment for debugging
  -- UnexpectedNode ast -> "Unexpected node in translation: " <> tShow ast
  UnexpectedNode _ast -> "Analysis doesn't support this construct yet"
  MissingConcreteType ty -> "The typechecker should always produce a concrete type, but we found " <> tShow ty
  MonadFailure str -> "Translation failure: " <> T.pack str
  NonStaticColumns col -> "When reading only certain columns we require all columns to be concrete in order to do analysis. We found " <> tShow col
  BadNegationType node -> "Invalid: negation of a non-integer / decimal: " <> tShow node
  BadTimeType node -> "Invalid: days / hours / minutes applied to non-integer / decimal: " <> tShow node
  NonConstKey k -> "Pact can currently only analyze constant keys in objects. Found " <> tShow k
  FailedVarLookup varName -> "Failed to look up a variable (" <> varName <> "). This likely means the variable wasn't properly bound."
  NoPacts _node -> "Analysis of pacts is not yet supported"
  NoLists _node -> "Analysis of lists is not yet supported"
  NoKeys _node  -> "`keys` is not yet supported"
  NoReadMsg _ -> "`read-msg` is not yet supported"
  UnhandledType node ty -> "Found a type we don't know how to translate yet: " <> tShow ty <> " at node: " <> tShow node
  BadList -> "TODO"
  TODO -> "TODO"

data TranslateEnv
  = TranslateEnv
    { _teInfo           :: Info
    , _teNodeVars       :: Map Node (Munged, VarId)
    , _teRecoverability :: Recoverability
    , _teScopesEntered  :: Natural

    -- How to generate the next tag and vertex ids. Usually this is via @genId@
    -- (see @mkTranslateEnv@) but in testing these return a constant @0@.
    , _teGenTagId       :: forall m. MonadState TagId  m => m TagId
    , _teGenVertex      :: forall m. MonadState Vertex m => m Vertex
    }

mkTranslateEnv :: Info -> [Arg] -> TranslateEnv
mkTranslateEnv info args
  = TranslateEnv info nodeVars mempty 0 (genId id) (genId id)
  where
    -- NOTE: like in Check's moduleFunChecks, this assumes that toplevel
    -- function arguments are the only variables for which we do not use munged
    -- names:
    nodeVars = foldl'
      (\m (Arg nm vid node _ety) ->
        Map.insert node (coerceUnmungedToMunged nm, vid) m)
      Map.empty
      args

    coerceUnmungedToMunged :: Unmunged -> Munged
    coerceUnmungedToMunged (Unmunged nm) = Munged nm

data TranslateState
  = TranslateState
    { _tsNextTagId     :: TagId
    , _tsNextVarId     :: VarId
    , _tsGraph         :: Alga.Graph Vertex
      -- ^ The execution graph we've built so far. This is expanded upon as we
      -- translate an entire function.
    , _tsPathHead      :: Vertex
      -- ^ The "latest" vertex/current path of the graph. This starts out as
      -- the single initial vertex. it splits into two if we hit a conditional,
      -- and rejoins afterwards.
    , _tsNextVertex    :: Vertex
    , _tsEdgeEvents    :: Map Edge [TraceEvent]
      -- ^ Events added to each new 'Edge' upon creating a new 'Vertex' which
      -- closes/completes the 'Edge'.
    , _tsPendingEvents :: SnocList TraceEvent
      -- ^ Events being accumulated until the creation of the next 'Vertex'.
    , _tsCurrentPath   :: Path
      -- ^ Path to be associated with the 'Edge' formed by the creation of the
      -- next 'Vertex'.
    , _tsPathEdges     :: Map Path [Edge]
      -- ^ Graph edges corresponding to a given execution "path".
      --
      -- 'TraceSubpathStart's are emitted once for each path: at the start of
      -- an execution trace, and at the beginning of either side of a
      -- conditional. After a conditional, we resume the path from before the
      -- conditional. Either side of a conditional will contain a minimum of
      -- two edges: splitting away from the other branch, and then rejoining
      -- back to the other branch at the join point. The following program:
      --
      --     (defun test ()
      --       (if true 1 2))
      --
      -- will result in the following diagram, with six total edges (where /,
      -- \, and - are edges):
      --        .
      --       / \
      --     ->   ->
      --       \./
      --
      -- The initial edge leading into the conditional, two for each branch,
      -- and a final edge after the two branches have rejoined one another. We
      -- must have two edges for each branch so that we can unambiguously talk
      -- about either branch in our graph representation, where we only one
      -- permit one edge in a given direction between two vertices.
      --
      -- Also note that in the presence of nested conditionals, these
      -- "branch-out" and "rejoin" edges will not be contiguous in the graph on
      -- the side of the outer conditional which contains the nested
      -- conditional:
      --       ......
      --     _/  .   \_
      --      \ / \ _/
      --        \./
      --
      -- We track all of the edges for each path so that we can determine the
      -- subset of edges on the graph that form the upper bound for the edges
      -- that are reached during a particular execution trace. We say "upper
      -- bound" here because some traces will not execute entirely to the end
      -- of the program due to the use of e.g. @enforce@ and @enforce-keyset@.
      --
      -- There's one more scenario where we start subpaths: for each of the
      -- "cases" of an @enforce-one@. Here's an example with three cases:
      --
      --     (enforce-one [case-1 case-2 case-3])
      --
      --     \____        <- case-1 runs, always
      --      \___ ._     <- case-2 runs if case-1 fails
      --       \__        <- case-3 runs if case-2 fails
      --
      -- The \ edges correspond to the execution of each case. The _ edges
      -- correspond to successful exit early due to the lack of a failure.
      -- These three "success" edges all join together at the same vertex.
    }

makeLenses ''TranslateFailure
makeLenses ''TranslateEnv
makeLenses ''TranslateState

instance HasVarId TranslateState where
  varId = tsNextVarId

class HasInfo e where
  envInfo :: Lens' e Info

instance HasInfo Info where
  envInfo = id

instance HasInfo TranslateEnv where
  envInfo = teInfo

newtype TranslateM a
  = TranslateM
    { unTranslateM :: ReaderT TranslateEnv
                        (StateT TranslateState
                          (Except TranslateFailure))
                        a
    }
  deriving (Functor, Applicative, Monad, MonadReader TranslateEnv,
    MonadState TranslateState, MonadError TranslateFailure)

instance MonadFail TranslateM where
  fail s = do
    info <- view envInfo
    throwError (TranslateFailure info (MonadFailure s))

-- * Translation

emit :: TraceEvent -> TranslateM ()
emit event = modify' $ tsPendingEvents %~ flip snoc event

-- | Call when entering a node to set the current context
withNodeContext :: Node -> TranslateM a -> TranslateM a
withNodeContext node = local (envInfo .~ nodeToInfo node)

-- | Call when entering an ast node to set the current context
withAstContext :: AST Node -> TranslateM a -> TranslateM a
withAstContext ast = local (envInfo .~ astToInfo ast)

withNestedRecoverability :: Recoverability -> TranslateM a -> TranslateM a
withNestedRecoverability r = local $ teRecoverability <>~ r

withNewScope
  :: ScopeType
  -> [Located Binding]
  -> TagId
  -> TranslateM ETerm
  -> TranslateM ETerm
withNewScope scopeType bindings retTid act = local (teScopesEntered +~ 1) $ do
  depth <- view teScopesEntered
  emit $ TracePushScope depth scopeType bindings
  res <- act
  let ty = existentialType res
  emit $ TracePopScope depth scopeType retTid ty
  pure res

genTagId :: TranslateM TagId
genTagId = TranslateM $ zoom tsNextTagId $ join $ view teGenTagId

nodeInfo :: Node -> Info
nodeInfo node = node ^. aId . Pact.tiInfo

startSubpath :: Path -> TranslateM ()
startSubpath p = do
  tsCurrentPath .= p
  emit $ TraceSubpathStart p

startNewSubpath :: TranslateM Path
startNewSubpath = do
  p <- Path <$> genTagId
  startSubpath p
  pure p

tagDbAccess
  :: (Schema -> Located TagId -> TraceEvent)
  -> Node
  -> Schema
  -> TranslateM TagId
tagDbAccess mkEvent node schema = do
  tid <- genTagId
  emit $ mkEvent schema (Located (nodeInfo node) tid)
  pure tid

tagRead :: Node -> Schema -> TranslateM TagId
tagRead = tagDbAccess TraceRead

tagWrite :: WriteType -> Node -> Schema -> TranslateM TagId
tagWrite = tagDbAccess . TraceWrite

tagAssert :: Node -> TranslateM TagId
tagAssert node = do
  tid <- genTagId
  recov <- view teRecoverability
  emit $ TraceAssert recov $ Located (nodeInfo node) tid
  pure tid

tagAuth :: Node -> TranslateM TagId
tagAuth node = do
  tid <- genTagId
  recov <- view teRecoverability
  emit $ TraceAuth recov $ Located (nodeInfo node) tid
  pure tid

withNodeVars :: Map Node (Munged, VarId) -> TranslateM a -> TranslateM a
withNodeVars nodeVars = local (teNodeVars %~ unionPreferring nodeVars)

-- Map.union is left-biased. The more explicit name makes this extra clear.
unionPreferring :: Ord k => Map k v -> Map k v -> Map k v
unionPreferring = Map.union

maybeTranslateUserType :: Pact.UserType -> Maybe QType
maybeTranslateUserType (Pact.Schema _ _ fields _) =
  fmap (EObjectTy . Schema) $ sequence $ Map.fromList $ fields <&>
    \(Pact.Arg name ty _info) -> (name, maybeTranslateType ty)

maybeTranslateUserType' :: Pact.UserType -> Maybe EType
maybeTranslateUserType' = maybeTranslateUserType >=> downcastQType

maybeTranslateType :: Pact.Type Pact.UserType -> Maybe EType
maybeTranslateType
  = maybeTranslateType' maybeTranslateUserType >=> downcastQType

-- A helper to translate types that doesn't know how to handle user types
-- itself
maybeTranslateType'
  :: (Monad f, Alternative f, Show a, Show (f QType))
  => (a -> f QType)
  -> Pact.Type a
  -> f QType
maybeTranslateType' f = \case
  TyUser a         -> f a

  -- TODO(joel): understand the difference between the TyUser and TySchema cases
  TySchema Pact.TyTable _ -> pure QTable
  TySchema _ ty'   -> maybeTranslateType' f ty'

  TyPrim Pact.TyBool    -> pure $ EType SBool
  TyPrim Pact.TyDecimal -> pure $ EType SDecimal
  TyPrim Pact.TyInteger -> pure $ EType SInteger
  TyPrim Pact.TyString  -> pure $ EType SStr
  TyPrim Pact.TyTime    -> pure $ EType STime
  TyPrim Pact.TyKeySet  -> pure $ EType SKeySet

  -- Pretend any and an unknown var are the same -- we can't analyze either of
  -- them.
  -- TODO(joel): revisit this assumption
  TyVar (Pact.SchemaVar (Pact.TypeVarName "table")) -> pure QTable
  TyVar _                                           -> pure $ EType SAny
  Pact.TyAny                                        -> pure $ EType SAny

  --
  -- TODO: handle these:
  --
  TyPrim TyValue   -> empty
  Pact.TyList a    -> do
    t <- maybeTranslateType' f a
    case t of
      EType t' -> singCase t'
        (\Refl -> pure $ EType $ SList t')
        (\Refl -> empty)
        (\Refl -> empty)
      _       -> empty
  TyFun _          -> empty

throwError'
  :: (MonadError TranslateFailure m, MonadReader r m, HasInfo r)
  => TranslateFailureNoLoc -> m a
throwError' err = do
  info <- view envInfo
  throwError $ TranslateFailure info err

-- | Generates a new 'Vertex', setting it as the head. Does *not* add this new
-- 'Vertex' to the graph.
issueVertex :: TranslateM Vertex
issueVertex = do
  v <- TranslateM $ zoom tsNextVertex $ join $ view teGenVertex
  tsPathHead .= v
  pure v

-- | Flushes-out events accumulated for the current edge of the execution path.
flushEvents :: TranslateM [TraceEvent]
flushEvents = do
  ConsList pathEvents <- use tsPendingEvents
  tsPendingEvents .= mempty
  pure pathEvents

addPathEdge :: Path -> Edge -> TranslateM ()
addPathEdge path e =
  tsPathEdges.at path %= pure . cons e . fromMaybe []

-- | Extends the previous path head to a new 'Vertex', flushing accumulated
-- events to 'tsEdgeEvents'.
extendPath :: TranslateM Vertex
extendPath = do
  path <- use tsCurrentPath
  v    <- use tsPathHead
  v'   <- issueVertex
  tsGraph %= Alga.overlay (Alga.edge v v')
  edgeTrace <- flushEvents
  let e = (v, v')
  tsEdgeEvents.at e ?= edgeTrace
  addPathEdge path e
  pure v'

-- | Extends multiple separate paths to a single join point. Assumes that each
-- 'Vertex' was created via 'extendPath' before invocation, and thus
-- 'tsPendingEvents' is currently empty.
joinPaths :: [(Vertex, Path)] -> TranslateM ()
joinPaths branches = do
  let vs = map fst branches
  v' <- issueVertex
  tsGraph %= Alga.overlay (Alga.vertices vs `Alga.connect` pure v')
  for_ branches $ \(v, path) -> do
    isNewPath <- use $ tsPathEdges.at path.to isNothing
    let rejoinEdge = (v, v')
    tsEdgeEvents.at rejoinEdge ?= [TraceSubpathStart path | isNewPath]
    addPathEdge path rejoinEdge

translateType
  :: (MonadError TranslateFailure m, MonadReader r m, HasInfo r)
  => Node -> m EType
translateType node = case _aTy node of
  (maybeTranslateType -> Just ety) -> pure ety
  ty                               -> throwError' $ UnhandledType node ty

translateArg
  :: ( MonadState s m
     , HasVarId s
     , MonadReader r m
     , HasInfo r
     , MonadError TranslateFailure m
     )
  => Named Node
  -> m Arg
translateArg (Named nm node _) = do
  vid <- genVarId
  ety <- translateType node
  pure (Arg (Unmunged nm) vid node ety)

translateSchema :: Node -> TranslateM Schema
translateSchema node = do
  ty <- translateType node
  case ty of
    EType _primTy    -> throwError' $ NotConvertibleToSchema $ _aTy node
    EObjectTy schema -> pure schema

translateBinding :: Named Node -> TranslateM (Located Binding)
translateBinding (Named unmunged' node _) = do
  vid <- genVarId
  let munged = node ^. aId.tiName.to Munged
      info = node ^. aId . Pact.tiInfo
  varType <- translateType node
  pure $ Located info $ Binding vid (Unmunged unmunged') munged varType

translateBody :: [AST Node] -> TranslateM ETerm
translateBody = \case
  []       -> do
    info <- view envInfo
    throwError $ TranslateFailure info EmptyBody
  [ast]    -> translateNode ast
  ast:asts -> do
    ast'  <- translateNode ast
    asts' <- translateBody asts
    pure $ case asts' of
      ESimple ty astsT -> ESimple ty $ Sequence ast' astsT
      EObject ty astsO -> EObject ty $ Sequence ast' astsO
      EList   ty astsL -> EList   ty $ Sequence ast' astsL

translateLet :: ScopeType -> [(Named Node, AST Node)] -> [AST Node] -> TranslateM ETerm
translateLet scopeTy (unzip -> (bindingAs, rhsAs)) body = do
  bindingTs <- traverse translateBinding bindingAs
  rhsETs <- traverse translateNode rhsAs

  retTid <- genTagId

  let -- Wrap the 'Term' body of clauses in a 'Let' for each of the bindings
      wrapWithLets :: Term a -> Term a
      wrapWithLets tm = foldr
        (\(rhsET, Located _ (Binding vid _ (Munged munged) _)) body' ->
          Let munged vid retTid rhsET body')
        tm
        (zip rhsETs bindingTs)

      nodeVars :: Map Node (Munged, VarId)
      nodeVars = Map.fromList
        [ (node, (munged, vid))
        | ((Named _ node _), _located -> Binding vid _ munged _)
            <- zip bindingAs bindingTs
        ]

  fmap (mapExistential wrapWithLets) $
    withNewScope scopeTy bindingTs retTid $
      withNodeVars nodeVars $
        translateBody body

translateObjBinding
  :: [(Named Node, AST Node)]
  -> Schema
  -> [AST Node]
  -> ETerm
  -> TranslateM ETerm
translateObjBinding pairs schema bodyA rhsT = do
  let bindingAs = fst $ unzip pairs
  bindingTs <- traverse translateBinding bindingAs
  cols <- for pairs $ \case
    (_, AST_StringLit colName) ->
      pure $ T.unpack colName
    (Named _ node _, x) ->
      withNodeContext node $ throwError' $ NonStringLitInBinding x

  retTid <- genTagId

  -- We create one synthetic binding for the object, which then only the column
  -- bindings use.
  objBindingId <- genVarId
  let objVar = CoreTerm $ Var objBindingId "binding"

  --
  -- TODO: we might want to only create a single Let here, with a binding for
  --       each column. at the moment we create a new Let for each binding. a
  --       single let would be slightly more elegant for generating assertions
  --       for tags during evaluation as well. with this current elaboration,
  --       we would generate @n@ extra/unnecessary assertions for @n@ columns
  --       (because we currently generate @n+1@ lets -- one synthetic binding
  --       for the object, and one for each column.
  --

  let wrapWithLets :: Term a -> Term a
      wrapWithLets innerBody = Let "binding" objBindingId retTid rhsT $
        -- NOTE: *left* fold for proper shadowing/overlapping name semantics:
        foldl'
          (\body (colName, _located -> Binding vid _ (Munged varName) varType) ->
            let colTerm = StrLit colName
                rhs = case varType of
                  EType ty -> singCase ty
                    (\Refl -> ESimple ty  (CoreTerm (ObjAt schema colTerm objVar varType)))
                    (\Refl -> EList   ty  (CoreTerm (ObjAt schema colTerm objVar varType)))
                    (\Refl -> vacuousMatch "handled below")
                  EObjectTy sch ->
                    EObject sch (CoreTerm (ObjAt schema colTerm objVar varType))
            in Let varName vid retTid rhs body)
          innerBody
          (zip cols bindingTs)

      nodeVars :: Map Node (Munged, VarId)
      nodeVars = Map.fromList
        [ (node, (munged, vid))
        | ((Named _ node _), _located -> Binding vid _ munged _)
            <- zip bindingAs bindingTs
        ]

  fmap (mapExistential wrapWithLets) $
    withNewScope ObjectScope bindingTs retTid $
      withNodeVars nodeVars $
        translateBody bodyA

pattern EmptyList :: SingTy 'SimpleK a -> Term ('TyList a)
pattern EmptyList ty = CoreTerm (LiteralList (SList ty) [])

translateNode :: AST Node -> TranslateM ETerm
translateNode astNode = withAstContext astNode $ case astNode of
  AST_Let bindings body ->
    translateLet LetScope bindings body

  AST_InlinedApp nm bindings body ->
    translateLet (FunctionScope nm) bindings body

  AST_Var node -> do
    Just (Munged varName, vid) <- view $ teNodeVars.at node
    ty <- translateType node
    pure $ case ty of
      EType ty'        -> singCase ty'
        (\Refl -> ESimple ty' $ CoreTerm $ Var vid varName)
        (\Refl -> EList   ty' $ CoreTerm $ Var vid varName)
        (\Refl -> vacuousMatch "handled below")
      EObjectTy schema -> EObject schema $ CoreTerm $ Var vid varName

  -- Int
  AST_NegativeLit l -> case l of
    LInteger i -> pure $ ESimple SInteger $ inject @(Numerical Term) $
      IntUnaryArithOp Negate $ Lit' i
    LDecimal d -> pure $ ESimple SDecimal $ inject @(Numerical Term) $
      DecUnaryArithOp Negate $ Lit' $ fromPact decimalIso d
    _          -> throwError' $ BadNegationType astNode

  AST_Lit l -> case l of
    LInteger i -> pure $ ESimple SInteger (Lit' i)
    LBool b    -> pure $ ESimple SBool (Lit' b)
    LString s  -> pure $ ESimple SStr (Lit' $ Str $ T.unpack s)
    LDecimal d -> pure $ ESimple SDecimal (Lit' (fromPact decimalIso d))
    LTime t    -> pure $ ESimple STime (Lit' (fromPact timeIso t))

  AST_NegativeVar node -> do
    Just (Munged name, vid) <- view $ teNodeVars.at node
    EType ty <- translateType node
    case ty of
      SInteger     -> pure $ ESimple SInteger $ inject $ IntUnaryArithOp Negate $
        CoreTerm $ Var vid name
      SDecimal -> pure $ ESimple SDecimal $ inject $ DecUnaryArithOp Negate $
        CoreTerm $ Var vid name
      _        -> throwError' $ BadNegationType astNode

  AST_Format formatStr vars -> do
    ESimple SStr formatStr' <- translateNode formatStr
    vars' <- for vars translateNode
    pure $ ESimple SStr $ Format formatStr' vars'

  AST_FormatTime formatStr time -> do
    ESimple SStr formatStr' <- translateNode formatStr
    ESimple STime time'     <- translateNode time
    pure $ ESimple SStr $ FormatTime formatStr' time'

  AST_ParseTime formatStr timeStr -> do
    ESimple SStr formatStr' <- translateNode formatStr
    ESimple SStr timeStr'   <- translateNode timeStr
    pure $ ESimple STime $ ParseTime (Just formatStr') timeStr'

  AST_Time timeStr -> do
    ESimple SStr timeStr' <- translateNode timeStr
    pure $ ESimple STime $ ParseTime Nothing timeStr'

  AST_Hash val -> do
    val' <- translateNode val
    pure $ ESimple SStr $ Hash val'

  AST_ReadKeyset nameA -> do
    ESimple SStr nameT <- translateNode nameA
    return $ ESimple SKeySet $ ReadKeySet nameT

  AST_ReadDecimal nameA -> do
    ESimple SStr nameT <- translateNode nameA
    return $ ESimple SDecimal $ ReadDecimal nameT

  AST_ReadInteger nameA -> do
    ESimple SStr nameT <- translateNode nameA
    return $ ESimple SInteger $ ReadInteger nameT

  AST_ReadMsg _ -> throwError' $ NoReadMsg astNode

  AST_Enforce _ cond -> do
    ESimple SBool condTerm <- translateNode cond
    tid <- tagAssert $ cond ^. aNode
    pure $ ESimple SBool $ Enforce (Just tid) condTerm

  AST_EnforceKeyset ksA
    | ksA ^? aNode.aTy == Just (TyPrim Pact.TyString)
    -> do
      ESimple SStr ksnT <- translateNode ksA
      tid <- tagAuth $ ksA ^. aNode
      return $ ESimple SBool $ Enforce Nothing $ NameAuthorized tid ksnT

  AST_EnforceKeyset ksA
    | ksA ^? aNode.aTy == Just (TyPrim Pact.TyKeySet)
    -> do
      ESimple SKeySet ksT <- translateNode ksA
      tid <- tagAuth $ ksA ^. aNode
      return $ ESimple SBool $ Enforce Nothing $ KsAuthorized tid ksT

  AST_EnforceOne node [] -> do
    -- we just emit an event equivalent to one for `(enforce false)` in this
    -- case:
    tid <- tagAssert node
    return $ ESimple SBool $ EnforceOne $ Left tid

  AST_EnforceOne _ casesA@(_:_) -> do
    let n = length casesA -- invariant: n > 0
        genPath = Path <$> genTagId
    preEnforcePath <- use tsCurrentPath
    -- Generate failure and success paths for each case. We generate and tag
    -- the final failure path, but don't include it in the graph.
    pathPairs <- replicateM n ((,) <$> genPath <*> genPath)

    let (failurePaths, successPaths) = unzip pathPairs
        -- we don't start a new path for the first case -- we *always* run it:
        newPaths :: [Maybe Path]
        newPaths = Nothing : fmap Just (take (pred n) failurePaths)

        recovs :: [Recoverability]
        recovs = (Recoverable <$> take (pred n) failurePaths)
              ++ [Unrecoverable]

    (terms, vertices) <- fmap unzip $
      for (zip3 casesA newPaths recovs) $ \(caseA, mNewPath, recov) -> do
        maybe (pure ()) startSubpath mNewPath
        ESimple SBool caseT <- withNestedRecoverability recov $
          translateNode caseA
        postVertex <- extendPath
        pure (caseT, postVertex)

    joinPaths $ zip vertices successPaths
    tsCurrentPath .= preEnforcePath
    return $ ESimple SBool $ EnforceOne $ Right $ zip pathPairs terms

  AST_Days days -> do
    ESimple daysTy days' <- translateNode days
    case daysTy of
      SInteger     -> pure $ ESimple SInteger     $ inject $ IntArithOp Mul (60 * 60 * 24) days'
      SDecimal -> pure $ ESimple SDecimal $ inject $ DecArithOp Mul (60 * 60 * 24) days'
      _        -> throwError' $ BadTimeType astNode

  AST_Hours hours -> do
    ESimple hoursTy hours' <- translateNode hours
    case hoursTy of
      SInteger     -> pure $ ESimple SInteger     $ inject $ IntArithOp Mul (60 * 60) hours'
      SDecimal -> pure $ ESimple SDecimal $ inject $ DecArithOp Mul (60 * 60) hours'
      _        -> throwError' $ BadTimeType astNode

  AST_Minutes minutes -> do
    ESimple minutesTy minutes' <- translateNode minutes
    case minutesTy of
      SInteger     -> pure $ ESimple SInteger     $ inject $ IntArithOp Mul 60 minutes'
      SDecimal -> pure $ ESimple SDecimal $ inject $ DecArithOp Mul 60 minutes'
      _        -> throwError' $ BadTimeType astNode

  AST_NFun _node "time" [AST_Lit (LString timeLit)]
    | Just timeLit'
      <- parseTime defaultTimeLocale Pact.simpleISO8601 (T.unpack timeLit)
    -> pure $ ESimple STime $ Lit' $ fromPact timeIso timeLit'

  AST_NFun_Basic SModulus [a, b] ->  do
    ESimple SInteger a' <- translateNode a
    ESimple SInteger b' <- translateNode b
    pure (ESimple SInteger (inject $ ModOp a' b'))

  AST_NFun_Basic fn@(toOp comparisonOpP -> Just op) args@[a, b] -> do
    aT <- translateNode a
    bT <- translateNode b
    case (aT, bT) of
      (ESimple ta a', ESimple tb b') ->
        case (ta, tb) of
          (SInteger, SInteger) -> pure $
            ESimple SBool $ inject $ IntegerComparison op a' b'
          (SDecimal, SDecimal) -> pure $
            ESimple SBool $ inject $ DecimalComparison op a' b'
          (STime, STime) -> pure $
            ESimple SBool $ inject $ TimeComparison op a' b'
          (SStr, SStr) -> pure $
            ESimple SBool $ inject $ StringComparison op a' b'
          (SBool, SBool) -> pure $
            ESimple SBool $ inject $ BoolComparison op a' b'
          (SKeySet, SKeySet) -> do
            op' <- maybe (throwError' $ MalformedComparison fn args) pure $
              toOp eqNeqP fn
            pure $ ESimple SBool $ inject $ KeySetEqNeq op' a' b'
          (_, _) -> case singEq ta tb of
            Just Refl -> throwError' $ MalformedComparison fn args
            _         -> throwError' $ TypeMismatch (EType ta) (EType tb)

      (EList (SList SAny) (EmptyList SAny), EList (SList ty) lst) -> do
        op' <- maybe (throwError' $ MalformedComparison fn args) pure $
          toOp eqNeqP fn
        pure $ ESimple SBool $ CoreTerm $ ListEqNeq ty op' (EmptyList ty) lst

      (EList (SList ty) lst, EList (SList SAny) (EmptyList SAny)) -> do
        op' <- maybe (throwError' $ MalformedComparison fn args) pure $
          toOp eqNeqP fn
        pure $ ESimple SBool $ CoreTerm $ ListEqNeq ty op' lst (EmptyList ty)

      (EList (SList ta) a', EList (SList tb) b') -> case singEq ta tb of
        Just Refl -> do
          op' <- maybe (throwError' $ MalformedComparison fn args) pure $
            toOp eqNeqP fn
          pure $ ESimple SBool $ inject $ ListEqNeq ta op' a' b'
        _         -> throwError' $ TypeMismatch (EType ta) (EType tb)
      (EObject _ a', EObject _ b') -> do
        op' <- maybe (throwError' $ MalformedComparison fn args) pure $
          toOp eqNeqP fn
        pure $ ESimple SBool $ inject $ ObjectEqNeq op' a' b'
      (_, _) ->
        throwError' $ MalformedComparison fn args

  AST_NFun_Basic fn@(toOp comparisonOpP -> Just _) args
    -> throwError' $ MalformedComparison fn args

  -- logical: not, and, or

  AST_NFun_Basic SLogicalNegation [a] -> do
    ESimple SBool a' <- translateNode a
    pure $ ESimple SBool $ inject $ Logical NotOp [a']

  AST_NFun_Basic fn args@[a, b]
    | fn == SLogicalConjunction || fn == SLogicalDisjunction -> do
      ESimple tyA a' <- translateNode a
      ESimple tyB b' <- translateNode b
      case (tyA, tyB) of
        (SBool, SBool) -> case fn of
          SLogicalConjunction -> pure $
            ESimple SBool $ inject $ Logical AndOp [a', b']
          SLogicalDisjunction -> pure $
            ESimple SBool $ inject $ Logical OrOp [a', b']
          _     -> error "impossible"
        _ -> throwError' $ MalformedLogicalOp fn args

  AST_NFun_Basic fn@(toOp logicalOpP -> Just _) args
    -> throwError' $ MalformedLogicalOp fn args

  -- arithmetic

  AST_NFun_Basic fn@(toOp roundingLikeOpP -> Just op) args@[a, b] -> do
      ESimple tyA a' <- translateNode a
      ESimple tyB b' <- translateNode b
      case (tyA, tyB, op) of
        (SDecimal, SInteger, Round)   -> pure $
          ESimple SDecimal $ inject $ RoundingLikeOp2 op a' b'
        (SDecimal, SInteger, Ceiling) -> pure $
          ESimple SDecimal $ inject $ RoundingLikeOp2 op a' b'
        (SDecimal, SInteger, Floor)   -> pure $
          ESimple SDecimal $ inject $ RoundingLikeOp2 op a' b'
        _ -> throwError' $ MalformedArithOp fn args

  AST_NFun_Basic fn@(toOp roundingLikeOpP -> Just op) args@[a] -> do
      ESimple ty a' <- translateNode a
      case ty of
        SDecimal -> pure $ ESimple SInteger $ inject $ RoundingLikeOp1 op a'
        _        -> throwError' $ MalformedArithOp fn args

  AST_NFun_Basic fn@(toOp unaryArithOpP -> Just op) args@[a] -> do
      ESimple ty a' <- translateNode a
      case ty of
        SInteger     -> pure $ ESimple SInteger $ inject $ IntUnaryArithOp op a'
        SDecimal -> pure $ ESimple SDecimal $ inject $ DecUnaryArithOp op a'
        _        -> throwError' $ MalformedArithOp fn args

  --
  -- NOTE: We don't use a feature symbol here because + is overloaded across
  -- multiple (3) features.
  --
  AST_NFun_Basic fn@"+" args@[a, b] -> do
    aT <- translateNode a
    bT <- translateNode b
    case (aT, bT) of
      (ESimple tyA a', ESimple tyB b') ->
        case (tyA, tyB) of
          -- Feature 1: string concatenation
          (SStr, SStr)         -> pure $ ESimple SStr $ inject $ StrConcat a' b'
          -- Feature 2: arithmetic addition
          (SInteger, SInteger) -> pure $ ESimple SInteger $ inject $ IntArithOp Add a' b'
          (SDecimal, SDecimal) -> pure $ ESimple SDecimal $ inject $ DecArithOp Add a' b'
          (SInteger, SDecimal) -> pure $ ESimple SDecimal $ inject $ IntDecArithOp Add a' b'
          (SDecimal, SInteger) -> pure $ ESimple SDecimal $ inject $ DecIntArithOp Add a' b'
          _ -> throwError' $ MalformedArithOp fn args
      (EObject s1 o1, EObject s2 o2) ->
        -- Feature 3: object merge
        pure $ EObject (s1 <> s2) $ inject $ ObjectMerge o1 o2
      (EList (SList tyA) a', EList (SList tyB) b') -> case singEq tyA tyB of
        -- Feature 4: list concatenation
        Just Refl -> pure $ EList (SList tyA) $ inject $ ListConcat tyA a' b'
        Nothing   -> throwError' $ MalformedArithOp fn args
      (_, _) ->
        throwError' $ MalformedArithOp fn args

  AST_NFun_Basic fn@(toOp arithOpP -> Just op) args@[a, b] -> do
      ESimple tyA a' <- translateNode a
      ESimple tyB b' <- translateNode b
      case (tyA, tyB) of
        (SInteger, SInteger)         -> pure $
          ESimple SInteger $ inject $ IntArithOp op a' b'
        (SDecimal, SDecimal) -> pure $
          ESimple SDecimal $ inject $ DecArithOp op a' b'
        (SInteger, SDecimal)     -> pure $
          ESimple SDecimal $ inject $ IntDecArithOp op a' b'
        (SDecimal, SInteger)     -> pure $
          ESimple SDecimal $ inject $ DecIntArithOp op a' b'
        _ -> throwError' $ MalformedArithOp fn args

  AST_NFun_Basic fn@(toOp arithOpP -> Just _) args
    -> throwError' $ MalformedArithOp fn args

  AST_NFun _node "length" [a] -> do
    ESimple SStr a' <- translateNode a
    pure $ ESimple SInteger $ CoreTerm $ StrLength a'

  AST_NFun node (toOp writeTypeP -> Just writeType) [ShortTableName tn, row, obj] -> do
    ESimple SStr row'   <- translateNode row
    EObject schema obj' <- translateNode obj
    tid                 <- tagWrite writeType node schema
    pure $ ESimple SStr $
      Write writeType tid (TableName (T.unpack tn)) schema row' obj'

  AST_If _ cond tBranch fBranch -> do
    ESimple SBool cond' <- translateNode cond
    preTestPath <- use tsCurrentPath
    postTest <- extendPath
    truePath <- startNewSubpath
    ESimple ta a <- translateNode tBranch
    postTrue <- extendPath
    tsPathHead .= postTest -- reset to before true branch
    falsePath <- startNewSubpath
    ESimple tb b <- translateNode fBranch
    postFalse <- extendPath
    joinPaths [(postTrue, truePath), (postFalse, falsePath)]
    tsCurrentPath .= preTestPath -- reset to before conditional
    case singEq ta tb of
      Just Refl -> pure $ ESimple ta $ IfThenElse cond' (truePath, a) (falsePath, b)
      _         -> throwError' (BranchesDifferentTypes (EType ta) (EType tb))

<<<<<<< HEAD
  AST_NFun _node "pact-version" [] -> pure $ ESimple SStr PactVersion
=======
  AST_NFun _node "str-to-int" [s] -> do
    ESimple TStr s' <- translateNode s
    pure $ ESimple TInt $ CoreTerm $ StrToInt s'

  AST_NFun _node "str-to-int" [b, s] -> do
    ESimple TInt b' <- translateNode b
    ESimple TStr s' <- translateNode s
    pure $ ESimple TInt $ CoreTerm $ StrToIntBase b' s'

  AST_NFun _node "pact-version" [] -> pure $ ESimple TStr PactVersion
>>>>>>> ac0f72ed

  AST_WithRead node table key bindings schemaNode body -> do
    schema            <- translateSchema schemaNode
    ESimple SStr key' <- translateNode key
    tid               <- tagRead node schema
    let readT = EObject schema $ Read tid (TableName (T.unpack table)) schema key'
    withNodeContext node $
      translateObjBinding bindings schema body readT

  AST_Bind node objectA bindings schemaNode body -> do
    schema  <- translateSchema schemaNode
    objectT <- translateNode objectA
    withNodeContext node $
      translateObjBinding bindings schema body objectT

  AST_AddTime time seconds
    | seconds ^. aNode . aTy == TyPrim Pact.TyInteger ||
      seconds ^. aNode . aTy == TyPrim Pact.TyDecimal -> do
      ESimple STime time' <- translateNode time
      ESimple ty seconds' <- translateNode seconds

      case ty of
        SInteger ->
          pure $ ESimple STime $ CoreTerm $ IntAddTime time' seconds'
        SDecimal ->
          pure $ ESimple STime $ CoreTerm $ DecAddTime time' seconds'
        _ -> throwError' $ MonadFailure $
          "Unexpected type for seconds in add-time " ++ show ty

  AST_Read node table key -> do
    ESimple SStr key' <- translateNode key
    schema <- translateSchema node
    tid <- tagRead node schema
    pure $ EObject schema $ Read tid (TableName (T.unpack table)) schema key'

  -- Note: this won't match if the columns are not a list literal
  AST_ReadCols node table key columns -> do
    ESimple SStr key' <- translateNode key
    (Schema fields) <- translateSchema node
    columns' <- fmap Set.fromList $ for columns $ \case
      AST_Lit (LString col) -> pure col
      bad                   -> throwError' (NonStaticColumns bad)
    let schema = Schema $
          Map.filterWithKey (\k _ -> k `Set.member` columns') fields

    tid <- tagRead node schema
    pure $ EObject schema $
      Read tid (TableName (T.unpack table)) schema key'

  AST_At node index obj -> do
    obj' <- translateNode obj
    ty   <- translateType node
    case obj' of
      EObject schema obj'' -> do
        ESimple SStr colName <- translateNode index
        pure $ case ty of
          EType ty' -> singCase ty'
            (\Refl -> ESimple ty' $ CoreTerm $ ObjAt schema colName obj'' ty)
            (\Refl -> EList   ty' $ CoreTerm $ ObjAt schema colName obj'' ty)
            (\Refl -> vacuousMatch "handled below")
          EObjectTy schema'
            -> EObject schema' $ CoreTerm $ ObjAt schema colName obj'' ty
      EList (SList listOfTy) list -> do
        ESimple SInteger index' <- translateNode index
        pure $ ESimple listOfTy $ CoreTerm $ ListAt listOfTy index' list
      _ -> throwError' TODO

  AST_Obj node kvs -> do
    kvs' <- for kvs $ \(k, v) -> do
      k' <- case k of
        AST_Lit (LString t) -> pure t
        -- TODO: support non-const keys
        _                   -> throwError' $ NonConstKey k
      v' <- translateNode v
      pure (k', v')
    schema <- translateSchema node
    pure $ EObject schema $ CoreTerm $ LiteralObject $ Map.fromList kvs'

  AST_List _node elems -> do
    elems' <- traverse translateNode elems
    EList listOfTy litList
      <- maybe (throwError' BadList) pure $ mkLiteralList elems'
    pure $ EList listOfTy $ CoreTerm litList

  AST_Contains _node val collection -> do
    ESimple needleTy needle <- translateNode val
    collection'             <- translateNode collection
    case collection' of
      -- ESimple SStr needle -> case collection' of
      ESimple SStr haystack -> case needleTy of
        SStr -> pure $ ESimple SBool $ CoreTerm $ StringContains needle haystack
        _    -> throwError' TODO
      ESimple _ _ -> throwError' TODO
      EObject _ _ -> throwError' TODO
      EList (SList ty) haystack -> case singEq needleTy ty of
        Just Refl
          -> pure $ ESimple SBool $ CoreTerm $ ListContains ty needle haystack
        Nothing -> throwError' TODO

  -- TODO: object drop
  AST_Drop _node num list -> do
    EList ty'@(SList elemTy) list'       <- translateNode list
    ESimple SInteger num' <- translateNode num
    pure $ EList ty' $ CoreTerm $ ListDrop elemTy num' list'

  AST_Reverse _node list -> do
    EList ty'@(SList elemTy) list' <- translateNode list
    pure $ EList ty' $ CoreTerm $ ListReverse elemTy list'

  AST_Sort _node list -> do
    EList ty'@(SList elemTy) list' <- translateNode list
    pure $ EList ty' $ CoreTerm $ ListSort elemTy list'

  AST_Take _node num list -> do
    EList ty'@(SList elemTy) list' <- translateNode list
    ESimple SInteger num'          <- translateNode num
    pure $ EList ty' $ CoreTerm $ ListTake elemTy num' list'

  AST_Step                -> throwError' $ NoPacts astNode
  AST_NFun _ "pact-id" [] -> throwError' $ NoPacts astNode

  AST_NFun _ f _
    | f `Set.member` Set.fromList
      --
      -- TODO: add symbols these to Feature once implemented.
      --
      ["map", "make-list", "filter", "fold"]
    -> throwError' $ NoLists astNode

  AST_NFun _ "keys" [_] -> throwError' $ NoKeys astNode

  _ -> throwError' $ UnexpectedNode astNode

mkExecutionGraph :: Vertex -> Path -> TranslateState -> ExecutionGraph
mkExecutionGraph vertex0 rootPath st = ExecutionGraph
    vertex0
    rootPath
    (_tsGraph st)
    (_tsEdgeEvents st)
    (_tsPathEdges st)

runTranslation
  :: Text
  -> Info
  -> [Named Node]
  -> [AST Node]
  -> Except TranslateFailure ([Arg], ETerm, ExecutionGraph)
runTranslation name info pactArgs body = do
    (args, translationVid) <- runArgsTranslation
    (tm, graph) <- runBodyTranslation args translationVid
    pure (args, tm, graph)

  where
    runArgsTranslation :: Except TranslateFailure ([Arg], VarId)
    runArgsTranslation = runStateT
      (runReaderT (traverse translateArg pactArgs) info)
      (VarId 1)

    argToBinding :: Arg -> Located Binding
    argToBinding (Arg unmunged vid node ety) =
      Located (node ^. aId . Pact.tiInfo) $
        Binding vid unmunged (node ^. aId.tiName.to Munged) ety

    runBodyTranslation
      :: [Arg] -> VarId -> Except TranslateFailure (ETerm, ExecutionGraph)
    runBodyTranslation args nextVarId =
      let vertex0    = 0
          nextVertex = succ vertex0
          path0      = Path 0
          nextTagId  = succ $ _pathTag path0
          graph0     = pure vertex0
          state0     = TranslateState nextTagId nextVarId graph0 vertex0 nextVertex Map.empty mempty path0 Map.empty
          translation = do
            retTid    <- genTagId
            -- For our toplevel 'FunctionScope', we reuse variables we've
            -- already generated during argument translation:
            let bindingTs = fmap argToBinding args
            res <- withNewScope (FunctionScope name) bindingTs retTid $
              translateBody body
            _ <- extendPath -- form final edge for any remaining events
            pure res
      in fmap (fmap $ mkExecutionGraph vertex0 path0) $ flip runStateT state0 $
           runReaderT (unTranslateM translation) (mkTranslateEnv info args)

-- | Translate a node ignoring the execution graph. This is useful in cases
-- where we don't show an execution trace. Those two places (currently) are:
-- * Translating `defconst`s for use in properties. This is for use only in
-- properties, as opposed to in execution.
-- * Translating terms for property testing. Here we don't show a trace -- we
-- just test that pact and analysis come to the same result.
translateNodeNoGraph :: AST Node -> Except TranslateFailure ETerm
translateNodeNoGraph node =
  let vertex0    = 0
      nextVertex = succ vertex0
      path0      = Path 0
      nextTagId  = succ $ _pathTag path0
      graph0     = pure vertex0
      translateState     = TranslateState nextTagId 0 graph0 vertex0 nextVertex
        Map.empty mempty path0 Map.empty

      translateEnv = TranslateEnv dummyInfo Map.empty mempty 0 (pure 0) (pure 0)

  in (`evalStateT` translateState) $
       (`runReaderT` translateEnv) $
         unTranslateM $ translateNode node<|MERGE_RESOLUTION|>--- conflicted
+++ resolved
@@ -927,20 +927,16 @@
       Just Refl -> pure $ ESimple ta $ IfThenElse cond' (truePath, a) (falsePath, b)
       _         -> throwError' (BranchesDifferentTypes (EType ta) (EType tb))
 
-<<<<<<< HEAD
+  AST_NFun _node "str-to-int" [s] -> do
+    ESimple SStr s' <- translateNode s
+    pure $ ESimple SInteger $ CoreTerm $ StrToInt s'
+
+  AST_NFun _node "str-to-int" [b, s] -> do
+    ESimple SInteger b' <- translateNode b
+    ESimple SStr s'     <- translateNode s
+    pure $ ESimple SInteger $ CoreTerm $ StrToIntBase b' s'
+
   AST_NFun _node "pact-version" [] -> pure $ ESimple SStr PactVersion
-=======
-  AST_NFun _node "str-to-int" [s] -> do
-    ESimple TStr s' <- translateNode s
-    pure $ ESimple TInt $ CoreTerm $ StrToInt s'
-
-  AST_NFun _node "str-to-int" [b, s] -> do
-    ESimple TInt b' <- translateNode b
-    ESimple TStr s' <- translateNode s
-    pure $ ESimple TInt $ CoreTerm $ StrToIntBase b' s'
-
-  AST_NFun _node "pact-version" [] -> pure $ ESimple TStr PactVersion
->>>>>>> ac0f72ed
 
   AST_WithRead node table key bindings schemaNode body -> do
     schema            <- translateSchema schemaNode
