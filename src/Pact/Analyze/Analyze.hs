--- conflicted
+++ resolved
@@ -1433,10 +1433,6 @@
 analyzePropO Result = expectObj =<< view qeAnalyzeResult
 analyzePropO (PVar vid name) = lookupObj name vid
 analyzePropO (PAt _schema colNameP objP _ety) = analyzeAtO colNameP objP
-<<<<<<< HEAD
-analyzePropO (PLit _) = throwErrorNoLoc "We don't support property object literals"
-analyzePropO (PSym _) = throwErrorNoLoc "Symbolic values can't be objects"
-=======
 analyzePropO (PLiteralObject props) = do
   props' <- for props $ \case
     EProp ty prop       -> do
@@ -1446,9 +1442,8 @@
       prop' <- analyzePropO prop
       pure (EObjectTy ty, AnObj prop')
   pure $ Object props'
-analyzePropO (PLit _) = throwError "We don't support property object literals"
-analyzePropO (PSym _) = throwError "Symbolic values can't be objects"
->>>>>>> 0b8cd102
+analyzePropO (PLit _) = throwErrorNoLoc "We don't support property object literals"
+analyzePropO (PSym _) = throwErrorNoLoc "Symbolic values can't be objects"
 
 analyzeProp :: SymWord a => Prop a -> Query (S a)
 analyzeProp (PLit a) = pure $ literalS a
