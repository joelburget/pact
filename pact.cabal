--- conflicted
+++ resolved
@@ -118,11 +118,7 @@
       Pact.Server.PactService
       Pact.Server.Server
       Pact.Types.Crypto
-<<<<<<< HEAD
       Pact.Types.ECC
-      Pact.Types.RPC
-=======
->>>>>>> 6ab77106
       Pact.Types.Server
       Pact.Types.SQLite
 
