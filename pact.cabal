--- conflicted
+++ resolved
@@ -168,14 +168,9 @@
               , unordered-containers
               , ansi-wl-pprint
               , bytestring
-<<<<<<< HEAD
+              , text
   if !impl(ghcjs)
     build-depends: hlint >= 2.0
-=======
-              , hlint >= 2.0
-              , weeder >= 1.0.5
-              , text
->>>>>>> eb591334
   other-modules:
                 Blake2Spec
               , KeysetSpec
