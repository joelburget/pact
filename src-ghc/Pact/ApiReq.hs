{-# LANGUAGE TupleSections #-}
{-# LANGUAGE DeriveGeneric #-}
{-# LANGUAGE FlexibleInstances #-}
{-# LANGUAGE MultiParamTypeClasses #-}
{-# LANGUAGE TypeSynonymInstances #-}
{-# LANGUAGE RankNTypes #-}
{-# LANGUAGE ScopedTypeVariables #-}
{-# LANGUAGE OverloadedStrings #-}
{-# LANGUAGE FlexibleContexts #-}
{-# LANGUAGE RecordWildCards #-}

-- |
-- Module      :  Pact.ApiReq
-- Copyright   :  (C) 2016 Stuart Popejoy
-- License     :  BSD-style (see the file LICENSE)
-- Maintainer  :  Stuart Popejoy <stuart@kadena.io>
--

module Pact.ApiReq
    (
     ApiKeyPair(..)
    ,ApiReq(..)
    ,apiReq
    ,mkApiReq
    ,mkExec
    ,mkCont
    ,mkKeyPairs
    ) where

import Control.Monad.State.Strict
import Control.Monad.Catch
import Data.List
import Prelude
import System.Directory
import System.FilePath

import Data.Aeson
import GHC.Generics
import qualified Data.Yaml as Y
import qualified Data.ByteString.Lazy.Char8 as BSL
import Data.Text (Text,pack)
import Data.Text.Encoding
import Data.Thyme.Clock
import Data.Default (def)

import Pact.Types.Crypto
import Pact.Types.Util
import Pact.Types.Command
import Pact.Types.RPC
import Pact.Types.Runtime hiding (PublicKey)
import Pact.Types.API

data ApiKeyPair = ApiKeyPair {
  _akpSecret :: PrivateKeyText,
  _akpPublic :: PublicKeyText,
  _akpScheme :: Maybe PPKScheme
  } deriving (Eq, Show, Generic)
instance ToJSON ApiKeyPair where toJSON = lensyToJSON 4
instance FromJSON ApiKeyPair where parseJSON = lensyParseJSON 4

data ApiReq = ApiReq {
  _ylType :: Maybe String,
  _ylTxId :: Maybe TxId,
  _ylStep :: Maybe Int,
  _ylRollback :: Maybe Bool,
  _ylResume :: Maybe Value,
  _ylData :: Maybe Value,
  _ylDataFile :: Maybe FilePath,
  _ylCode :: Maybe String,
  _ylCodeFile :: Maybe FilePath,
<<<<<<< HEAD
  _ylKeyPairs :: [ApiKeyPair],
  _ylNonce :: Maybe String,
  _ylFrom :: Maybe EntityName,
  _ylTo :: Maybe [EntityName]
=======
  _ylKeyPairs :: [KeyPair],
  _ylNonce :: Maybe String
>>>>>>> 3ac9a6d0
  } deriving (Eq,Show,Generic)
instance ToJSON ApiReq where toJSON = lensyToJSON 3
instance FromJSON ApiReq where parseJSON = lensyParseJSON 3

apiReq :: FilePath -> Bool -> IO ()
apiReq fp local = do
  (_,exec) <- mkApiReq fp
  if local then
    BSL.putStrLn $ encode exec
    else
    BSL.putStrLn $ encode $ SubmitBatch [exec]
  return ()

mkApiReq :: FilePath -> IO ((ApiReq,String,Value,PublicMeta),Command Text)
mkApiReq fp = do
  ar@ApiReq {..} <- either (dieAR . show) return =<<
                 liftIO (Y.decodeFileEither fp)
  kps <- mkKeyPairs _ylKeyPairs
  case _ylType of
    Just "exec" -> mkApiReqExec ar kps fp
    Just "cont" -> mkApiReqCont ar kps fp
    Nothing     -> mkApiReqExec ar kps fp -- Default
    _      -> dieAR "Expected a valid message type: either 'exec' or 'cont'"


<<<<<<< HEAD
mkApiReqExec :: ApiReq -> [SomeKeyPair] -> FilePath -> IO ((ApiReq,String,Value,Maybe Address),Command Text)
mkApiReqExec ar@ApiReq{..} kps fp = do
=======
mkApiReqExec :: ApiReq -> FilePath -> IO ((ApiReq,String,Value,PublicMeta),Command Text)
mkApiReqExec ar@ApiReq{..} fp = do
>>>>>>> 3ac9a6d0
  (code,cdata) <- withCurrentDirectory (takeDirectory fp) $ do
    code <- case (_ylCodeFile,_ylCode) of
      (Nothing,Just c) -> return c
      (Just f,Nothing) -> liftIO (readFile f)
      _ -> dieAR "Expected either a 'code' or 'codeFile' entry"
    cdata <- case (_ylDataFile,_ylData) of
      (Nothing,Just v) -> return v -- either (\e -> dieAR $ "Data decode failed: " ++ show e) return $ eitherDecode (BSL.pack v)
      (Just f,Nothing) -> liftIO (BSL.readFile f) >>=
                          either (\e -> dieAR $ "Data file load failed: " ++ show e) return .
                          eitherDecode
      (Nothing,Nothing) -> return Null
      _ -> dieAR "Expected either a 'data' or 'dataFile' entry, or neither"
<<<<<<< HEAD
    return (code,cdata)  
  addy <- case (_ylTo,_ylFrom) of
    (Just t,Just f) -> return $ Just (Address f (S.fromList t))
    (Nothing,Nothing) -> return Nothing
    _ -> dieAR "Must specify to AND from if specifying addresses"
  ((ar,code,cdata,addy),) <$> mkExec code cdata addy kps _ylNonce

mkExec :: String -> Value -> Maybe Address -> [SomeKeyPair] -> Maybe String -> IO (Command Text)
mkExec code mdata addy kps ridm = do
  rid <- maybe (show <$> getCurrentTime) return ridm
  return $ decodeUtf8 <$>
    mkCommand
    kps
    addy
    (pack $ show rid)
    (Exec (ExecMsg (pack code) mdata))

mkApiReqCont :: ApiReq -> [SomeKeyPair] -> FilePath -> IO ((ApiReq,String,Value,Maybe Address),Command Text)
mkApiReqCont ar@ApiReq{..} kps fp = do
=======
    return (code,cdata)
  let pubMeta = def
  ((ar,code,cdata,pubMeta),) <$> mkExec code cdata pubMeta _ylKeyPairs _ylNonce

mkExec :: String -> Value -> PublicMeta -> [KeyPair] -> Maybe String -> IO (Command Text)
mkExec code mdata pubMeta kps ridm = do
  rid <- maybe (show <$> getCurrentTime) return ridm
  return $ decodeUtf8 <$>
    mkCommand
    (map (\KeyPair {..} -> (ED25519,_kpSecret,_kpPublic)) kps)
    pubMeta
    (pack $ show rid)
    (Exec (ExecMsg (pack code) mdata))

mkApiReqCont :: ApiReq -> FilePath -> IO ((ApiReq,String,Value,PublicMeta),Command Text)
mkApiReqCont ar@ApiReq{..} fp = do
>>>>>>> 3ac9a6d0
  txId <- case _ylTxId of
    Just t  -> return t
    Nothing -> dieAR "Expected a 'txid' entry"

  step <- case _ylStep of
    Just s  -> return s
    Nothing -> dieAR "Expected a 'step' entry"

  rollback <- case _ylRollback of
    Just r  -> return r
    Nothing -> dieAR "Expected a 'rollback' entry"

  cdata <- withCurrentDirectory (takeDirectory fp) $ do
    case (_ylDataFile,_ylData) of
      (Nothing,Just v) -> return v -- either (\e -> dieAR $ "Data decode failed: " ++ show e) return $ eitherDecode (BSL.pack v)
      (Just f,Nothing) -> liftIO (BSL.readFile f) >>=
                          either (\e -> dieAR $ "Data file load failed: " ++ show e) return .
                          eitherDecode
      (Nothing,Nothing) -> return Null
<<<<<<< HEAD
      _ -> dieAR "Expected either a 'data' or 'dataFile' entry, or neither" 
  addy <- case (_ylTo,_ylFrom) of
    (Just t,Just f) -> return $ Just (Address f (S.fromList t))
    (Nothing,Nothing) -> return Nothing
    _ -> dieAR "Must specify to AND from if specifying addresses"
  ((ar,"",cdata,addy),) <$> mkCont txId step rollback cdata addy kps _ylNonce

mkCont :: TxId -> Int -> Bool  -> Value -> Maybe Address -> [SomeKeyPair]
  -> Maybe String -> IO (Command Text)
mkCont txid step rollback mdata addy akps ridm = do
  rid <- maybe (show <$> getCurrentTime) return ridm
  return $ decodeUtf8 <$>
    mkCommand
    akps
    addy
=======
      _ -> dieAR "Expected either a 'data' or 'dataFile' entry, or neither"
  let pubMeta = def
  ((ar,"",cdata,pubMeta),) <$> mkCont txId step rollback cdata pubMeta _ylKeyPairs _ylNonce

mkCont :: TxId -> Int -> Bool  -> Value -> PublicMeta -> [KeyPair]
  -> Maybe String -> IO (Command Text)
mkCont txid step rollback mdata pubMeta kps ridm = do
  rid <- maybe (show <$> getCurrentTime) return ridm
  return $ decodeUtf8 <$>
    mkCommand
    (map (\KeyPair {..} -> (ED25519,_kpSecret,_kpPublic)) kps)
    pubMeta
>>>>>>> 3ac9a6d0
    (pack $ show rid)
    (Continuation (ContMsg txid step rollback mdata) :: (PactRPC ContMsg))


mkKeyPairs :: [ApiKeyPair] -> IO [SomeKeyPair]
mkKeyPairs keyPairs = traverse mkPair keyPairs
  where mkPair ApiKeyPair{..} =
          let res = case (toScheme <$> _akpScheme) of
                      Nothing -> mkKeyPairs' defaultScheme _akpPublic _akpSecret
                      Just (SED25519 sed) -> mkKeyPairs' sed _akpPublic _akpSecret
          in either dieAR return res

mkKeyPairs' :: (Scheme a) => SPPKScheme a -> PublicKeyText -> PrivateKeyText -> Either String SomeKeyPair
mkKeyPairs' scheme pubT privT = do
  case (importKeyPair scheme pubT privT) of
    Just kp -> Right $ SomeKeyPair kp
    Nothing -> Left $ "Public Key and or Private Key does not match scheme provided: "
               ++ "Received " ++ show (toPPKScheme scheme) ++ " scheme but received the following key pair "
               ++ show pubT ++ ",  " ++ show privT

dieAR :: String -> IO a
dieAR errMsg = throwM . userError $ "Failure reading request yaml. Yaml file keys: \n\
  \  code: Transaction code \n\
  \  codeFile: Transaction code file \n\
  \  data: JSON transaction data \n\
  \  dataFile: JSON transaction data file \n\
  \  keyPairs: list of key pairs for signing (use pact -g to generate): [\n\
  \    public: base 16 public key \n\
  \    secret: base 16 secret key \n\
  \    scheme: cryptographic scheme \n\
  \    ] \n\
  \  nonce: optional request nonce, will use current time if not provided \n\
  \Error message: " ++ errMsg<|MERGE_RESOLUTION|>--- conflicted
+++ resolved
@@ -68,15 +68,8 @@
   _ylDataFile :: Maybe FilePath,
   _ylCode :: Maybe String,
   _ylCodeFile :: Maybe FilePath,
-<<<<<<< HEAD
   _ylKeyPairs :: [ApiKeyPair],
-  _ylNonce :: Maybe String,
-  _ylFrom :: Maybe EntityName,
-  _ylTo :: Maybe [EntityName]
-=======
-  _ylKeyPairs :: [KeyPair],
   _ylNonce :: Maybe String
->>>>>>> 3ac9a6d0
   } deriving (Eq,Show,Generic)
 instance ToJSON ApiReq where toJSON = lensyToJSON 3
 instance FromJSON ApiReq where parseJSON = lensyParseJSON 3
@@ -102,13 +95,9 @@
     _      -> dieAR "Expected a valid message type: either 'exec' or 'cont'"
 
 
-<<<<<<< HEAD
-mkApiReqExec :: ApiReq -> [SomeKeyPair] -> FilePath -> IO ((ApiReq,String,Value,Maybe Address),Command Text)
+
+mkApiReqExec :: ApiReq -> [SomeKeyPair] -> FilePath -> IO ((ApiReq,String,Value,PublicMeta),Command Text)
 mkApiReqExec ar@ApiReq{..} kps fp = do
-=======
-mkApiReqExec :: ApiReq -> FilePath -> IO ((ApiReq,String,Value,PublicMeta),Command Text)
-mkApiReqExec ar@ApiReq{..} fp = do
->>>>>>> 3ac9a6d0
   (code,cdata) <- withCurrentDirectory (takeDirectory fp) $ do
     code <- case (_ylCodeFile,_ylCode) of
       (Nothing,Just c) -> return c
@@ -121,44 +110,22 @@
                           eitherDecode
       (Nothing,Nothing) -> return Null
       _ -> dieAR "Expected either a 'data' or 'dataFile' entry, or neither"
-<<<<<<< HEAD
-    return (code,cdata)  
-  addy <- case (_ylTo,_ylFrom) of
-    (Just t,Just f) -> return $ Just (Address f (S.fromList t))
-    (Nothing,Nothing) -> return Nothing
-    _ -> dieAR "Must specify to AND from if specifying addresses"
-  ((ar,code,cdata,addy),) <$> mkExec code cdata addy kps _ylNonce
+    return (code,cdata)
+  let pubMeta = def
+  ((ar,code,cdata,pubMeta),) <$> mkExec code cdata pubMeta kps _ylNonce
 
-mkExec :: String -> Value -> Maybe Address -> [SomeKeyPair] -> Maybe String -> IO (Command Text)
-mkExec code mdata addy kps ridm = do
+mkExec :: String -> Value -> PublicMeta -> [SomeKeyPair] -> Maybe String -> IO (Command Text)
+mkExec code mdata pubMeta kps ridm = do
   rid <- maybe (show <$> getCurrentTime) return ridm
   return $ decodeUtf8 <$>
     mkCommand
     kps
-    addy
-    (pack $ show rid)
-    (Exec (ExecMsg (pack code) mdata))
-
-mkApiReqCont :: ApiReq -> [SomeKeyPair] -> FilePath -> IO ((ApiReq,String,Value,Maybe Address),Command Text)
-mkApiReqCont ar@ApiReq{..} kps fp = do
-=======
-    return (code,cdata)
-  let pubMeta = def
-  ((ar,code,cdata,pubMeta),) <$> mkExec code cdata pubMeta _ylKeyPairs _ylNonce
-
-mkExec :: String -> Value -> PublicMeta -> [KeyPair] -> Maybe String -> IO (Command Text)
-mkExec code mdata pubMeta kps ridm = do
-  rid <- maybe (show <$> getCurrentTime) return ridm
-  return $ decodeUtf8 <$>
-    mkCommand
-    (map (\KeyPair {..} -> (ED25519,_kpSecret,_kpPublic)) kps)
     pubMeta
     (pack $ show rid)
     (Exec (ExecMsg (pack code) mdata))
 
-mkApiReqCont :: ApiReq -> FilePath -> IO ((ApiReq,String,Value,PublicMeta),Command Text)
-mkApiReqCont ar@ApiReq{..} fp = do
->>>>>>> 3ac9a6d0
+mkApiReqCont :: ApiReq -> [SomeKeyPair] -> FilePath -> IO ((ApiReq,String,Value,PublicMeta),Command Text)
+mkApiReqCont ar@ApiReq{..} kps fp = do
   txId <- case _ylTxId of
     Just t  -> return t
     Nothing -> dieAR "Expected a 'txid' entry"
@@ -178,36 +145,18 @@
                           either (\e -> dieAR $ "Data file load failed: " ++ show e) return .
                           eitherDecode
       (Nothing,Nothing) -> return Null
-<<<<<<< HEAD
-      _ -> dieAR "Expected either a 'data' or 'dataFile' entry, or neither" 
-  addy <- case (_ylTo,_ylFrom) of
-    (Just t,Just f) -> return $ Just (Address f (S.fromList t))
-    (Nothing,Nothing) -> return Nothing
-    _ -> dieAR "Must specify to AND from if specifying addresses"
-  ((ar,"",cdata,addy),) <$> mkCont txId step rollback cdata addy kps _ylNonce
-
-mkCont :: TxId -> Int -> Bool  -> Value -> Maybe Address -> [SomeKeyPair]
-  -> Maybe String -> IO (Command Text)
-mkCont txid step rollback mdata addy akps ridm = do
-  rid <- maybe (show <$> getCurrentTime) return ridm
-  return $ decodeUtf8 <$>
-    mkCommand
-    akps
-    addy
-=======
       _ -> dieAR "Expected either a 'data' or 'dataFile' entry, or neither"
   let pubMeta = def
-  ((ar,"",cdata,pubMeta),) <$> mkCont txId step rollback cdata pubMeta _ylKeyPairs _ylNonce
+  ((ar,"",cdata,pubMeta),) <$> mkCont txId step rollback cdata pubMeta kps _ylNonce
 
-mkCont :: TxId -> Int -> Bool  -> Value -> PublicMeta -> [KeyPair]
+mkCont :: TxId -> Int -> Bool  -> Value -> PublicMeta -> [SomeKeyPair]
   -> Maybe String -> IO (Command Text)
 mkCont txid step rollback mdata pubMeta kps ridm = do
   rid <- maybe (show <$> getCurrentTime) return ridm
   return $ decodeUtf8 <$>
     mkCommand
-    (map (\KeyPair {..} -> (ED25519,_kpSecret,_kpPublic)) kps)
+    kps
     pubMeta
->>>>>>> 3ac9a6d0
     (pack $ show rid)
     (Continuation (ContMsg txid step rollback mdata) :: (PactRPC ContMsg))
 
